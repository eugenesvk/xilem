// Copyright 2020 the Xilem Authors and the Druid Authors
// SPDX-License-Identifier: Apache-2.0

//! The context types that are passed into various widget methods.

use std::time::Duration;

use accesskit::TreeUpdate;
use parley::{FontContext, LayoutContext};
use tracing::{trace, warn};
use vello::kurbo::Vec2;
use xilem_colors::tokens::ColorTokens;

use crate::action::Action;
use crate::passes::layout::run_layout_on;
use crate::render_root::{MutateCallback, RenderRootSignal, RenderRootState};
use crate::text::TextBrush;
use crate::tree_arena::{ArenaMutChildren, ArenaRefChildren};
use crate::widget::{WidgetMut, WidgetRef, WidgetState};
use crate::{
    AllowRawMut, BoxConstraints, CursorIcon, Insets, Point, Rect, Size, Widget, WidgetId, WidgetPod,
};

/// A macro for implementing methods on multiple contexts.
///
/// There are a lot of methods defined on multiple contexts; this lets us only
/// have to write them out once.
macro_rules! impl_context_method {
    ($ty:ty,  { $($method:item)+ } ) => {
        impl $ty { $($method)+ }
    };
    ( $ty:ty, $($more:ty),+, { $($method:item)+ } ) => {
        impl_context_method!($ty, { $($method)+ });
        impl_context_method!($($more),+, { $($method)+ });
    };
}

/// A context provided inside of [`WidgetMut`].
///
/// When you declare a mutable reference type for your widget, methods of this type
/// will have access to a `MutateCtx`. If that method mutates the widget in a way that
/// requires a later pass (for instance, if your widget has a `set_color` method),
/// you will need to signal that change in the pass (eg `request_paint`).
///
// TODO add tutorial - See https://github.com/linebender/xilem/issues/376
pub struct MutateCtx<'a> {
    pub(crate) global_state: &'a mut RenderRootState,
    pub(crate) parent_widget_state: Option<&'a mut WidgetState>,
    pub(crate) widget_state: &'a mut WidgetState,
    pub(crate) widget_state_children: ArenaMutChildren<'a, WidgetState>,
    pub(crate) widget_children: ArenaMutChildren<'a, Box<dyn Widget>>,
}

/// A context provided to methods of widgets requiring shared, read-only access.
#[derive(Clone, Copy)]
pub struct QueryCtx<'a> {
    pub(crate) global_state: &'a RenderRootState,
    pub(crate) widget_state: &'a WidgetState,
    pub(crate) widget_state_children: ArenaRefChildren<'a, WidgetState>,
    pub(crate) widget_children: ArenaRefChildren<'a, Box<dyn Widget>>,
}

/// A context provided to event handling methods of widgets.
///
/// Widgets should call [`request_paint`](Self::request_paint) whenever an event causes a change
/// in the widget's appearance, to schedule a repaint.
pub struct EventCtx<'a> {
    pub(crate) global_state: &'a mut RenderRootState,
    pub(crate) widget_state: &'a mut WidgetState,
    pub(crate) widget_state_children: ArenaMutChildren<'a, WidgetState>,
    pub(crate) widget_children: ArenaMutChildren<'a, Box<dyn Widget>>,
    pub(crate) allow_pointer_capture: bool,
    pub(crate) is_handled: bool,
}

impl<'a> EventCtx<'a> {
    pub fn get_colortokens(&self) -> ColorTokens {
        self.global_state.colors.tokens
    }

    pub fn switch_theme(&mut self, i: usize) {
        self.global_state.colors.pick_theme(i);
    }

    // pub fn invert_mode(&mut self) {
    //     self.global_state.colors.invert_mode();
    //     self.request_paint();
    // }
}

/// A context provided to the [`Widget::register_children`] method on widgets.
pub struct RegisterCtx<'a> {
    pub(crate) widget_state_children: ArenaMutChildren<'a, WidgetState>,
    pub(crate) widget_children: ArenaMutChildren<'a, Box<dyn Widget>>,
}

/// A context provided to the [`lifecycle`] method on widgets.
///
/// [`lifecycle`]: Widget::lifecycle
pub struct LifeCycleCtx<'a> {
    pub(crate) global_state: &'a mut RenderRootState,
    pub(crate) widget_state: &'a mut WidgetState,
    pub(crate) widget_state_children: ArenaMutChildren<'a, WidgetState>,
    pub(crate) widget_children: ArenaMutChildren<'a, Box<dyn Widget>>,
}

impl<'a> LifeCycleCtx<'a> {
    pub fn get_colortokens(&self) -> ColorTokens {
        self.global_state.colors.tokens
    }
}

/// A context provided to layout handling methods of widgets.
///
/// As of now, the main service provided is access to a factory for
/// creating text layout objects, which are likely to be useful
/// during widget layout.
pub struct LayoutCtx<'a> {
    pub(crate) global_state: &'a mut RenderRootState,
    pub(crate) widget_state: &'a mut WidgetState,
    pub(crate) widget_state_children: ArenaMutChildren<'a, WidgetState>,
    pub(crate) widget_children: ArenaMutChildren<'a, Box<dyn Widget>>,
    pub(crate) mouse_pos: Option<Point>,
}

pub struct ComposeCtx<'a> {
    pub(crate) global_state: &'a mut RenderRootState,
    pub(crate) widget_state: &'a mut WidgetState,
    pub(crate) widget_state_children: ArenaMutChildren<'a, WidgetState>,
    pub(crate) widget_children: ArenaMutChildren<'a, Box<dyn Widget>>,
}

/// A context passed to paint methods of widgets.
pub struct PaintCtx<'a> {
    pub(crate) global_state: &'a mut RenderRootState,
    pub(crate) widget_state: &'a WidgetState,
    pub(crate) widget_state_children: ArenaMutChildren<'a, WidgetState>,
    pub(crate) widget_children: ArenaMutChildren<'a, Box<dyn Widget>>,
    pub(crate) debug_paint: bool,
}

impl<'a> PaintCtx<'a> {
    pub fn get_colortokens(&self) -> ColorTokens {
        self.global_state.colors.tokens
    }
}

pub struct AccessCtx<'a> {
    pub(crate) global_state: &'a mut RenderRootState,
    pub(crate) widget_state: &'a WidgetState,
    pub(crate) widget_state_children: ArenaMutChildren<'a, WidgetState>,
    pub(crate) widget_children: ArenaMutChildren<'a, Box<dyn Widget>>,
    pub(crate) tree_update: &'a mut TreeUpdate,
    pub(crate) rebuild_all: bool,
    pub(crate) scale_factor: f64,
}

// --- MARK: GETTERS ---
// Methods for all context types
impl_context_method!(
    MutateCtx<'_>,
    QueryCtx<'_>,
    EventCtx<'_>,
    LifeCycleCtx<'_>,
    LayoutCtx<'_>,
    ComposeCtx<'_>,
    PaintCtx<'_>,
    AccessCtx<'_>,
   {
        /// get the `WidgetId` of the current widget.
        pub fn widget_id(&self) -> WidgetId {
            self.widget_state.id
        }

        /// Skip iterating over the given child.
        ///
        /// Normally, container widgets are supposed to iterate over each of their
        /// child widgets in their methods. By default, the framework treats not
        /// doing so as a mistake, and panics if debug assertions are on.
        ///
        /// This tells the framework that a child was deliberately skipped.
        // TODO - see event flow tutorial - See https://github.com/linebender/xilem/issues/376
        pub fn skip_child(&self, child: &mut WidgetPod<impl Widget>) {
            self.get_child_state(child).mark_as_visited(true);
        }

        #[allow(dead_code)]
        /// Helper method to get a direct reference to a child widget from its `WidgetPod`.
        fn get_child<Child: Widget>(&self, child: &'_ WidgetPod<Child>) -> &'_ Child {
            let child_ref = self
                .widget_children
                .get_child(child.id().to_raw())
                .expect("get_child: child not found");
            child_ref.item.as_dyn_any().downcast_ref::<Child>().unwrap()
        }

        #[allow(dead_code)]
        /// Helper method to get a direct reference to a child widget's `WidgetState` from its `WidgetPod`.
        fn get_child_state<Child: Widget>(&self, child: &'_ WidgetPod<Child>) -> &'_ WidgetState {
            let child_state_ref = self
                .widget_state_children
                .get_child(child.id().to_raw())
                .expect("get_child_state: child not found");
            child_state_ref.item
        }
    }
);

// Methods for all mutable context types
impl_context_method!(
    MutateCtx<'_>,
    EventCtx<'_>,
    LifeCycleCtx<'_>,
    LayoutCtx<'_>,
    ComposeCtx<'_>,
    {
        /// Helper method to get a mutable reference to a child widget's `WidgetState` from its `WidgetPod`.
        ///
        /// This one isn't defined for `PaintCtx` and `AccessCtx` because those contexts
        /// can't mutate `WidgetState`.
        fn get_child_state_mut<Child: Widget>(
            &mut self,
            child: &'_ mut WidgetPod<Child>,
        ) -> &'_ mut WidgetState {
            let child_state_mut = self
                .widget_state_children
                .get_child_mut(child.id().to_raw())
                .expect("get_child_state_mut: child not found");
            child_state_mut.item
        }
    }
);

// --- MARK: GET LAYOUT ---
// Methods on all context types except LayoutCtx
// These methods access layout info calculated during the layout pass.
impl_context_method!(
    MutateCtx<'_>,
    QueryCtx<'_>,
    EventCtx<'_>,
    LifeCycleCtx<'_>,
    ComposeCtx<'_>,
    PaintCtx<'_>,
    AccessCtx<'_>,
    {
        /// The layout size.
        ///
        /// This is the layout size as ultimately determined by the parent
        /// container, on the previous layout pass.
        ///
        /// Generally it will be the same as the size returned by the child widget's
        /// [`layout`] method.
        ///
        /// [`layout`]: Widget::layout
        pub fn size(&self) -> Size {
            self.widget_state.size()
        }

        pub fn layout_rect(&self) -> Rect {
            self.widget_state.layout_rect()
        }

        /// The origin of the widget in window coordinates, relative to the top left corner of the
        /// content area.
        pub fn window_origin(&self) -> Point {
            self.widget_state.window_origin()
        }

        /// The clip path of the widget, if any was set.
        ///
        /// For more information, see
        /// [`LayoutCtx::set_clip_path`](crate::LayoutCtx::set_clip_path).
        pub fn clip_path(&self) -> Option<Rect> {
            self.widget_state.clip_path()
        }

        /// Convert a point from the widget's coordinate space to the window's.
        ///
        /// The returned point is relative to the content area; it excludes window chrome.
        pub fn to_window(&self, widget_point: Point) -> Point {
            self.window_origin() + widget_point.to_vec2()
        }
    }
);

// --- MARK: GET STATUS ---
// Methods on all context types except LayoutCtx
// Access status information (hot/pointer captured/disabled/etc).
impl_context_method!(
    MutateCtx<'_>,
    QueryCtx<'_>,
    EventCtx<'_>,
    LifeCycleCtx<'_>,
    ComposeCtx<'_>,
    PaintCtx<'_>,
    AccessCtx<'_>,
    {
        /// The "hovered" status of a widget.
        ///
        /// A widget is "hovered" when the mouse is hovered over it. Widgets will
        /// often change their appearance as a visual indication that they
        /// will respond to mouse interaction.
        ///
        /// The hovered status is computed from the widget's layout rect. In a
        /// container hierarchy, all widgets with layout rects containing the
        /// mouse position have hot status.
        ///
        /// Discussion: there is currently some confusion about whether a
        /// widget can be considered hovered when some other widget has captured the
        /// pointer (for example, when clicking one widget and dragging to the
        /// next). The documentation should clearly state the resolution.
        pub fn hovered(&self) -> bool {
            self.widget_state.hovered
        }

        /// Whether the pointer is captured by this widget.
        ///
        /// See [`capture_pointer`] for more information about pointer capture.
        ///
        /// [`capture_pointer`]: EventCtx::capture_pointer
        pub fn has_pointer_capture(&self) -> bool {
            self.global_state.pointer_capture_target == Some(self.widget_state.id)
        }

        /// The focus status of a widget.
        ///
        /// Returns `true` if this specific widget is focused.
        /// To check if any descendants are focused use [`has_focus`].
        ///
        /// Focus means that the widget receives keyboard events.
        ///
        /// A widget can request focus using the [`request_focus`] method.
        /// It's also possible to register for automatic focus via [`register_for_focus`].
        ///
        /// If a widget gains or loses focus it will get a [`StatusChange::FocusChanged`] event.
        ///
        /// Only one widget at a time is focused. However due to the way events are routed,
        /// all ancestors of that widget will also receive keyboard events.
        ///
        /// [`request_focus`]: EventCtx::request_focus
        /// [`register_for_focus`]: LifeCycleCtx::register_for_focus
        /// [`StatusChange::FocusChanged`]: crate::StatusChange::FocusChanged
        /// [`has_focus`]: Self::has_focus
        pub fn is_focused(&self) -> bool {
            self.global_state.focused_widget == Some(self.widget_id())
        }

        /// The (tree) focus status of a widget.
        ///
        /// Returns `true` if either this specific widget or any one of its descendants is focused.
        /// To check if only this specific widget is focused use [`is_focused`](Self::is_focused).
        pub fn has_focus(&self) -> bool {
            self.widget_state.has_focus
        }

        /// Whether this specific widget is in the focus chain.
        pub fn is_in_focus_chain(&self) -> bool {
            self.widget_state.in_focus_chain
        }

        /// The disabled state of a widget.
        ///
        /// Returns `true` if this widget or any of its ancestors is explicitly disabled.
        /// To make this widget explicitly disabled use [`set_disabled`].
        ///
        /// Disabled means that this widget should not change the state of the application. What
        /// that means is not entirely clear but in any it should not change its data. Therefore
        /// others can use this as a safety mechanism to prevent the application from entering an
        /// illegal state.
        /// For an example the decrease button of a counter of type `usize` should be disabled if the
        /// value is `0`.
        ///
        /// [`set_disabled`]: EventCtx::set_disabled
        pub fn is_disabled(&self) -> bool {
            self.widget_state.is_disabled
        }

        /// Check is widget is stashed.
        ///
        /// **Note:** Stashed widgets are a WIP feature.
        pub fn is_stashed(&self) -> bool {
            self.widget_state.is_stashed
        }
    }
);

// --- MARK: CURSOR ---
// Cursor-related impls.
impl_context_method!(EventCtx<'_>, {
    // TODO - Rewrite doc
    /// Set the cursor icon.
    ///
    /// This setting will be retained until [`clear_cursor`] is called, but it will only take
    /// effect when this widget is [`hot`] and/or [`has_pointer_capture`]. If a child widget also
    /// sets a cursor, the child widget's cursor will take precedence. (If that isn't what you
    /// want, use [`override_cursor`] instead.)
    ///
    /// [`clear_cursor`]: EventCtx::clear_cursor
    /// [`override_cursor`]: EventCtx::override_cursor
    /// [`hovered`]: EventCtx::hovered
    /// [`has_pointer_capture`]: EventCtx::has_pointer_capture
    pub fn set_cursor(&mut self, cursor: &CursorIcon) {
        trace!("set_cursor {:?}", cursor);
        self.widget_state.cursor = Some(*cursor);
    }

    /// Clear the cursor icon.
    ///
    /// This undoes the effect of [`set_cursor`] and [`override_cursor`].
    ///
    /// [`override_cursor`]: EventCtx::override_cursor
    /// [`set_cursor`]: EventCtx::set_cursor
    pub fn clear_cursor(&mut self) {
        trace!("clear_cursor");
        self.widget_state.cursor = None;
    }
});

// --- MARK: WIDGET_MUT ---
// Methods to get a child WidgetMut from a parent.
impl<'a> MutateCtx<'a> {
    /// Return a [`WidgetMut`] to a child widget.
    pub fn get_mut<'c, Child: Widget>(
        &'c mut self,
        child: &'c mut WidgetPod<Child>,
    ) -> WidgetMut<'c, Child> {
        let child_state_mut = self
            .widget_state_children
            .get_child_mut(child.id().to_raw())
            .expect("get_mut: child not found");
        let child_mut = self
            .widget_children
            .get_child_mut(child.id().to_raw())
            .expect("get_mut: child not found");
        let child_ctx = MutateCtx {
            global_state: self.global_state,
            parent_widget_state: Some(&mut self.widget_state),
            widget_state: child_state_mut.item,
            widget_state_children: child_state_mut.children,
            widget_children: child_mut.children,
        };
        WidgetMut {
            ctx: child_ctx,
            widget: child_mut.item.as_mut_dyn_any().downcast_mut().unwrap(),
        }
    }

    pub(crate) fn reborrow_mut(&mut self) -> MutateCtx<'_> {
        MutateCtx {
            global_state: self.global_state,
            // We don't don't reborrow `parent_widget_state`. This avoids running
            // `merge_up` in `WidgetMut::Drop` multiple times for the same state.
            // It will still be called when the original borrow is dropped.
            parent_widget_state: None,
            widget_state: self.widget_state,
            widget_state_children: self.widget_state_children.reborrow_mut(),
            widget_children: self.widget_children.reborrow_mut(),
        }
    }
}

// --- MARK: WIDGET_REF ---
// Methods to get a child WidgetRef from a parent.
impl<'w> QueryCtx<'w> {
    /// Return a [`WidgetRef`] to a child widget.
    pub fn get(self, child: WidgetId) -> WidgetRef<'w, dyn Widget> {
        let child_state = self
            .widget_state_children
            .into_child(child.to_raw())
            .expect("get: child not found");
        let child = self
            .widget_children
            .into_child(child.to_raw())
            .expect("get: child not found");

        let ctx = QueryCtx {
            global_state: self.global_state,
            widget_state_children: child_state.children,
            widget_children: child.children,
            widget_state: child_state.item,
        };

        WidgetRef {
            ctx,
            widget: child.item,
        }
    }
}

// --- MARK: UPDATE FLAGS ---
// Methods on MutateCtx, EventCtx, and LifeCycleCtx
impl_context_method!(MutateCtx<'_>, EventCtx<'_>, LifeCycleCtx<'_>, {
    /// Request a [`paint`](crate::Widget::paint) pass.
    pub fn request_paint(&mut self) {
        trace!("request_paint");
        self.widget_state.request_paint = true;
        self.widget_state.needs_paint = true;
    }

    /// Request a layout pass.
    ///
    /// A Widget's [`layout`] method is always called when the widget tree
    /// changes, or the window is resized.
    ///
    /// If your widget would like to have layout called at any other time,
    /// (such as if it would like to change the layout of children in
    /// response to some event) it must call this method.
    ///
    /// [`layout`]: crate::Widget::layout
    pub fn request_layout(&mut self) {
        trace!("request_layout");
        self.widget_state.request_layout = true;
        self.widget_state.needs_layout = true;
    }

    // TODO - Document better
    /// Request a [`compose`] pass.
    ///
    /// The compose pass is often cheaper than the layout pass, because it can only transform individual widgets' position.
    /// [`compose`]: crate::Widget::compose
    pub fn request_compose(&mut self) {
        trace!("request_compose");
        self.widget_state.needs_compose = true;
        self.widget_state.request_compose = true;
    }

    pub fn request_accessibility_update(&mut self) {
        trace!("request_accessibility_update");
        self.widget_state.needs_accessibility = true;
        self.widget_state.request_accessibility = true;
    }

    /// Request an animation frame.
    pub fn request_anim_frame(&mut self) {
        trace!("request_anim_frame");
        self.widget_state.request_anim = true;
        self.widget_state.needs_anim = true;
    }

    /// Indicate that your children have changed.
    ///
    /// Widgets must call this method after adding a new child.
    pub fn children_changed(&mut self) {
        trace!("children_changed");
        self.widget_state.children_changed = true;
        self.widget_state.update_focus_chain = true;
        self.request_layout();
    }

    /// Indicate that a child is about to be removed from the tree.
    ///
    /// Container widgets should avoid dropping `WidgetPod`s. Instead, they should
    /// pass them to this method.
    pub fn remove_child(&mut self, child: WidgetPod<impl Widget>) {
        // TODO - Send recursive event to child
        let id = child.id().to_raw();
        let _ = self
            .widget_state_children
            .remove_child(id)
            .expect("remove_child: child not found");
        let _ = self
            .widget_children
            .remove_child(id)
            .expect("remove_child: child not found");
        self.global_state.scenes.remove(&child.id());

        self.children_changed();
    }

    /// Set the disabled state for this widget.
    ///
    /// Setting this to `false` does not mean a widget is not still disabled; for instance it may
    /// still be disabled by an ancestor. See [`is_disabled`] for more information.
    ///
    /// [`is_disabled`]: EventCtx::is_disabled
    pub fn set_disabled(&mut self, disabled: bool) {
        self.widget_state.needs_update_disabled = true;
        self.widget_state.is_explicitly_disabled = disabled;
    }
<<<<<<< HEAD

    pub fn invert_mode(&mut self) {
        self.global_state.colors.invert_mode();
        self.request_paint();
    }

    #[allow(unused)]
    /// Indicate that text input state has changed.
    ///
    /// A widget that accepts text input should call this anytime input state
    /// (such as the text or the selection) changes as a result of a non text-input
    /// event.
    pub fn invalidate_text_input(&mut self, event: ImeChangeSignal) {
        todo!("invalidate_text_input");
    }
=======
>>>>>>> 45833e16
});
// methods for Colorix
impl_context_method!(
    PaintCtx<'_>,
    EventCtx<'_>,
    LifeCycleCtx<'_>,{
        pub fn mutate<W: Widget>(
            &mut self,
            child: &mut WidgetPod<W>,
            f: impl FnOnce(WidgetMut<'_, W>) + Send + 'static,
        ) {
            let callback = MutateCallback {
                id: child.id(),
                callback: Box::new(|mut widget_mut| f(widget_mut.downcast())),
            };
            self.global_state.mutate_callbacks.push(callback);
        }
        
        // pub fn mutate_self_now(
        //     &mut self,
        //     f: impl FnOnce(WidgetMut<'_, Box<dyn Widget>>) + Send + 'static,
        // ) {
        //     let callback = MutateCallback {
        //         id: self.widget_state.id,
        //         callback: Box::new(f),
        //     };
        //     self.global_state.mutate_callbacks.push(callback);
        // }
    }
);

// --- MARK: OTHER METHODS ---
// Methods on all context types except PaintCtx and AccessCtx
impl_context_method!(
    MutateCtx<'_>,
    EventCtx<'_>,
    LifeCycleCtx<'_>,
    LayoutCtx<'_>,
    ComposeCtx<'_>,
    {
        // TODO - Remove from MutateCtx?
        /// Queue a callback that will be called with a [`WidgetMut`] for this widget.
        ///
        /// The callbacks will be run in the order they were submitted during the mutate pass.
        pub fn mutate_self_later(
            &mut self,
            f: impl FnOnce(WidgetMut<'_, Box<dyn Widget>>) + Send + 'static,
        ) {
            let callback = MutateCallback {
                id: self.widget_state.id,
                callback: Box::new(f),
            };
            self.global_state.mutate_callbacks.push(callback);
        }

        /// Queue a callback that will be called with a [`WidgetMut`] for the given child widget.
        ///
        /// The callbacks will be run in the order they were submitted during the mutate pass.
        pub fn mutate_later<W: Widget>(
            &mut self,
            child: &mut WidgetPod<W>,
            f: impl FnOnce(WidgetMut<'_, W>) + Send + 'static,
        ) {
            let callback = MutateCallback {
                id: child.id(),
                callback: Box::new(|mut widget_mut| f(widget_mut.downcast())),
            };
            self.global_state.mutate_callbacks.push(callback);
        }

        /// Submit an [`Action`].
        ///
        /// Note: Actions are still a WIP feature.
        pub fn submit_action(&mut self, action: Action) {
            trace!("submit_action");
            self.global_state
                .emit_signal(RenderRootSignal::Action(action, self.widget_state.id));
        }

        /// Request a timer event.
        ///
        /// The return value is a token, which can be used to associate the
        /// request with the event.
        pub fn request_timer(&mut self, _deadline: Duration) -> TimerToken {
            todo!("request_timer");
        }

        /// Mark child widget as stashed.
        ///
        /// If `stashed` is true, the child will not be painted or listed in the accessibility tree.
        ///
        /// This will *not* trigger a layout pass.
        ///
        /// **Note:** Stashed widgets are a WIP feature.
        pub fn set_stashed(&mut self, child: &mut WidgetPod<impl Widget>, stashed: bool) {
            let child_state = self.get_child_state_mut(child);
            // Stashing is generally a property derived from the parent widget's state
            // (rather than set imperatively), so it is likely to be set as part of passes.
            // Therefore, we avoid re-running the update_stashed_pass in most cases.
            if child_state.is_explicitly_stashed != stashed {
                child_state.needs_update_stashed = true;
                child_state.is_explicitly_stashed = stashed;
            }
        }
    }
);

// FIXME - Remove
pub struct TimerToken;

impl EventCtx<'_> {
    // TODO - clearly document all semantics of pointer capture when they've been decided on
    // TODO - Figure out cases where widget should be notified of pointer capture
    // loss
    /// Capture the pointer in the current widget.
    ///
    /// Pointer capture is only allowed during a [`PointerDown`] event. It is a logic error to
    /// capture the pointer during any other event.
    ///
    /// A widget normally only receives pointer events when the pointer is inside the widget's
    /// layout box. Pointer capture causes widget layout boxes to be ignored: when the pointer is
    /// captured by a widget, that widget will continue receiving pointer events when the pointer
    /// is outside the widget's layout box. Other widgets the pointer is over will not receive
    /// events. Events that are not marked as handled by the capturing widget, bubble up to the
    /// widget's ancestors, ignoring their layout boxes as well.
    ///
    /// The pointer cannot be captured by multiple widgets at the same time. If a widget has
    /// captured the pointer and another widget captures it, the first widget loses the pointer
    /// capture.
    ///
    /// # Releasing the pointer
    ///
    /// Any widget can [`release`] the pointer during any event. The pointer is automatically
    /// released after handling of a [`PointerUp`] or [`PointerLeave`] event completes. A widget
    /// holding the pointer capture will be the target of these events.
    ///
    /// [`PointerDown`]: crate::PointerEvent::PointerDown
    /// [`PointerUp`]: crate::PointerEvent::PointerUp
    /// [`PointerLeave`]: crate::PointerEvent::PointerLeave
    /// [`release`]: Self::release_pointer
    #[track_caller]
    pub fn capture_pointer(&mut self) {
        debug_assert!(
            self.allow_pointer_capture,
            "Error in #{}: event does not allow pointer capture",
            self.widget_id().to_raw(),
        );
        // TODO: plumb pointer capture through to platform (through winit)
        self.global_state.pointer_capture_target = Some(self.widget_state.id);
    }

    /// Release the pointer previously captured through [`capture_pointer`].
    ///
    /// [`capture_pointer`]: EventCtx::capture_pointer
    pub fn release_pointer(&mut self) {
        self.global_state.pointer_capture_target = None;
    }

    /// Send a signal to parent widgets to scroll this widget into view.
    pub fn request_scroll_to_this(&mut self) {
        let rect = self.widget_state.layout_rect();
        self.global_state
            .scroll_request_targets
            .push((self.widget_state.id, rect));
    }

    /// Send a signal to parent widgets to scroll this area into view.
    ///
    /// `rect` is in local coordinates.
    pub fn request_scroll_to(&mut self, rect: Rect) {
        self.global_state
            .scroll_request_targets
            .push((self.widget_state.id, rect));
    }

    /// Set the event as "handled", which stops its propagation to other
    /// widgets.
    pub fn set_handled(&mut self) {
        trace!("set_handled");
        self.is_handled = true;
    }

    /// Determine whether the event has been handled by some other widget.
    pub fn is_handled(&self) -> bool {
        self.is_handled
    }

    /// Request keyboard focus.
    ///
    /// Because only one widget can be focused at a time, multiple focus requests
    /// from different widgets during a single event cycle means that the last
    /// widget that requests focus will override the previous requests.
    ///
    /// See [`is_focused`](Self::is_focused) for more information about focus.
    pub fn request_focus(&mut self) {
        trace!("request_focus");
        // We need to send the request even if we're currently focused,
        // because we may have a sibling widget that already requested focus
        // and we have no way of knowing that yet. We need to override that
        // to deliver on the "last focus request wins" promise.
        let id = self.widget_id();
        self.global_state.next_focused_widget = Some(id);
    }

    /// Transfer focus to the widget with the given `WidgetId`.
    ///
    /// See [`is_focused`](Self::is_focused) for more information about focus.
    pub fn set_focus(&mut self, target: WidgetId) {
        trace!("set_focus target={:?}", target);
        self.global_state.next_focused_widget = Some(target);
    }

    /// Give up focus.
    ///
    /// This should only be called by a widget that currently has focus.
    ///
    /// See [`is_focused`](Self::is_focused) for more information about focus.
    pub fn resign_focus(&mut self) {
        trace!("resign_focus");
        if self.has_focus() {
            self.global_state.next_focused_widget = None;
        } else {
            warn!(
                "resign_focus can only be called by the currently focused widget \
                 or one of its ancestors. ({:?})",
                self.widget_id()
            );
        }
    }
}

impl RegisterCtx<'_> {
    /// Register a child widget.
    ///
    /// Container widgets should call this on all their children in
    /// their implementation of [`Widget::register_children`].
    pub fn register_child(&mut self, child: &mut WidgetPod<impl Widget>) {
        let Some(widget) = child.take_inner() else {
            return;
        };

        let id = child.id().to_raw();
        let state = WidgetState::new(child.id(), widget.short_type_name());

        self.widget_children.insert_child(id, Box::new(widget));
        self.widget_state_children.insert_child(id, state);
    }
}

impl LifeCycleCtx<'_> {
    /// Register this widget to be eligile to accept focus automatically.
    ///
    /// This should only be called in response to a [`LifeCycle::BuildFocusChain`] event.
    ///
    /// See [`EventCtx::is_focused`](Self::is_focused) for more information about focus.
    ///
    /// [`LifeCycle::BuildFocusChain`]: crate::LifeCycle::BuildFocusChain
    pub fn register_for_focus(&mut self) {
        trace!("register_for_focus");
        self.widget_state.focus_chain.push(self.widget_id());
        self.widget_state.in_focus_chain = true;
    }

    /// Register this widget as accepting text input.
    pub fn register_as_text_input(&mut self) {
        self.widget_state.is_text_input = true;
    }

    // TODO - remove - See issue https://github.com/linebender/xilem/issues/366
    /// Register this widget as a portal.
    ///
    /// This should only be used by scroll areas.
    pub fn register_as_portal(&mut self) {
        self.widget_state.is_portal = true;
    }
}

// --- MARK: UPDATE LAYOUT ---
impl LayoutCtx<'_> {
    #[track_caller]
    fn assert_layout_done(&self, child: &WidgetPod<impl Widget>, method_name: &str) {
        if self.get_child_state(child).needs_layout {
            debug_panic!(
                "Error in #{}: trying to call '{}' with child '{}' #{} before computing its layout",
                self.widget_id().to_raw(),
                method_name,
                self.get_child(child).short_type_name(),
                child.id().to_raw(),
            );
        }
    }

    #[track_caller]
    fn assert_placed(&self, child: &WidgetPod<impl Widget>, method_name: &str) {
        if self.get_child_state(child).is_expecting_place_child_call {
            debug_panic!(
                "Error in #{}: trying to call '{}' with child '{}' #{} before placing it",
                self.widget_id().to_raw(),
                method_name,
                self.get_child(child).short_type_name(),
                child.id().to_raw(),
            );
        }
    }

    // TODO - Reorder methods so that methods necessary for layout
    // appear higher in documentation.

    /// Compute layout of a child widget.
    ///
    /// Container widgets must call this on every child as part of
    /// their [`layout`] method.
    ///
    /// [`layout`]: Widget::layout
    pub fn run_layout<W: Widget>(&mut self, child: &mut WidgetPod<W>, bc: &BoxConstraints) -> Size {
        run_layout_on(self, child, bc)
    }

    /// Set explicit paint [`Insets`] for this widget.
    ///
    /// You are not required to set explicit paint bounds unless you need
    /// to paint outside of your layout bounds. In this case, the argument
    /// should be an [`Insets`] struct that indicates where your widget
    /// needs to overpaint, relative to its bounds.
    ///
    /// For more information, see [`WidgetPod::paint_insets`].
    ///
    /// [`WidgetPod::paint_insets`]: crate::widget::WidgetPod::paint_insets
    pub fn set_paint_insets(&mut self, insets: impl Into<Insets>) {
        let insets = insets.into();
        trace!("set_paint_insets {:?}", insets);
        self.widget_state.paint_insets = insets.nonnegative();
    }

    // TODO - This is currently redundant with the code in LayoutCtx::place_child
    /// Given a child and its parent's size, determine the
    /// appropriate paint `Insets` for the parent.
    ///
    /// This is a convenience method; it allows the parent to correctly
    /// propagate a child's desired paint rect, if it extends beyond the bounds
    /// of the parent's layout rect.
    ///
    /// ## Panics
    ///
    /// This method will panic if the child's [`layout()`](WidgetPod::layout) method has not been called yet
    /// and if [`LayoutCtx::place_child()`] has not been called for the child.
    #[track_caller]
    pub fn compute_insets_from_child(
        &mut self,
        child: &WidgetPod<impl Widget>,
        my_size: Size,
    ) -> Insets {
        self.assert_layout_done(child, "compute_insets_from_child");
        self.assert_placed(child, "compute_insets_from_child");
        let parent_bounds = Rect::ZERO.with_size(my_size);
        let union_paint_rect = self
            .get_child_state(child)
            .paint_rect()
            .union(parent_bounds);
        union_paint_rect - parent_bounds
    }

    /// Set an explicit baseline position for this widget.
    ///
    /// The baseline position is used to align widgets that contain text,
    /// such as buttons, labels, and other controls. It may also be used
    /// by other widgets that are opinionated about how they are aligned
    /// relative to neighbouring text, such as switches or checkboxes.
    ///
    /// The provided value should be the distance from the *bottom* of the
    /// widget to the baseline.
    pub fn set_baseline_offset(&mut self, baseline: f64) {
        trace!("set_baseline_offset {}", baseline);
        self.widget_state.baseline_offset = baseline;
    }

    /// Returns whether this widget needs to call [`WidgetPod::layout`]
    pub fn needs_layout(&self) -> bool {
        self.widget_state.needs_layout
    }

    /// Returns whether a child of this widget needs to call [`WidgetPod::layout`]
    pub fn child_needs_layout(&self, child: &WidgetPod<impl Widget>) -> bool {
        self.get_child_state(child).needs_layout
    }

    #[allow(dead_code)]
    pub(crate) fn mark_as_visited(&self, visited: bool) {
        #[cfg(debug_assertions)]
        self.widget_state.mark_as_visited(visited);
    }

    /// The distance from the bottom of the given widget to the baseline.
    ///
    /// ## Panics
    ///
    /// This method will panic if [`WidgetPod::layout`] has not been called yet for
    /// the child.
    #[track_caller]
    pub fn child_baseline_offset(&self, child: &WidgetPod<impl Widget>) -> f64 {
        self.assert_layout_done(child, "child_baseline_offset");
        self.get_child_state(child).baseline_offset
    }

    /// Get the given child's layout rect.
    ///
    /// ## Panics
    ///
    /// This method will panic if [`WidgetPod::layout`] and [`LayoutCtx::place_child`]
    /// have not been called yet for the child.
    #[track_caller]
    pub fn child_layout_rect(&self, child: &WidgetPod<impl Widget>) -> Rect {
        self.assert_layout_done(child, "child_layout_rect");
        self.assert_placed(child, "child_layout_rect");
        self.get_child_state(child).layout_rect()
    }

    /// Get the given child's paint rect.
    ///
    /// ## Panics
    ///
    /// This method will panic if [`WidgetPod::layout`] and [`LayoutCtx::place_child`]
    /// have not been called yet for the child.
    #[track_caller]
    pub fn child_paint_rect(&self, child: &WidgetPod<impl Widget>) -> Rect {
        self.assert_layout_done(child, "child_paint_rect");
        self.assert_placed(child, "child_paint_rect");
        self.get_child_state(child).paint_rect()
    }

    /// Get the given child's size.
    ///
    /// ## Panics
    ///
    /// This method will panic if [`WidgetPod::layout`] has not been called yet for
    /// the child.
    #[track_caller]
    pub fn child_size(&self, child: &WidgetPod<impl Widget>) -> Size {
        self.assert_layout_done(child, "child_size");
        self.get_child_state(child).layout_rect().size()
    }

    /// Skips running the layout pass and calling `place_child` on the child.
    ///
    /// This may be removed in the future. Currently it's useful for
    /// stashed children and children whose layout is cached.
    pub fn skip_layout(&mut self, child: &mut WidgetPod<impl Widget>) {
        #[cfg(debug_assertions)]
        self.get_child_state(child).mark_as_visited(true);
        self.get_child_state_mut(child).needs_layout = false;
    }

    /// Gives the widget a clip path.
    ///
    /// A widget's clip path will have two effects:
    /// - It serves as a mask for painting operations of the widget's children (*not* the widget itself).
    /// - Pointer events must be inside that path to reach the widget's children.
    pub fn set_clip_path(&mut self, path: Rect) {
        trace!("set_clip_path {:?}", path);
        self.widget_state.clip = Some(path);
        // TODO - Updating the clip path may have
        // other knock-on effects we'd need to document.
        self.widget_state.request_accessibility = true;
        self.widget_state.needs_accessibility = true;
        self.widget_state.needs_paint = true;
    }

    /// Remove the widget's clip path.
    ///
    /// See [`LayoutCtx::set_clip_path`] for details.
    pub fn clear_clip_path(&mut self) {
        trace!("clear_clip_path");
        self.widget_state.clip = None;
        // TODO - Updating the clip path may have
        // other knock-on effects we'd need to document.
        self.widget_state.request_accessibility = true;
        self.widget_state.needs_accessibility = true;
        self.widget_state.needs_paint = true;
    }

    /// Set the position of a child widget, in the parent's coordinate space. This
    /// will also implicitly change "hot" status and affect the parent's display rect.
    ///
    /// Container widgets must call this method with each non-stashed child in their
    /// layout method, after calling `child.layout(...)`.
    ///
    /// ## Panics
    ///
    /// This method will panic if [`WidgetPod::layout`] has not been called yet for
    /// the child.
    #[track_caller]
    pub fn place_child<W: Widget>(&mut self, child: &mut WidgetPod<W>, origin: Point) {
        self.assert_layout_done(child, "place_child");
        if origin != self.get_child_state_mut(child).origin {
            self.get_child_state_mut(child).origin = origin;
            self.get_child_state_mut(child).translation_changed = true;
        }
        self.get_child_state_mut(child)
            .is_expecting_place_child_call = false;

        self.widget_state.local_paint_rect = self
            .widget_state
            .local_paint_rect
            .union(self.get_child_state(child).paint_rect());
    }
}

impl ComposeCtx<'_> {
    pub fn needs_compose(&self) -> bool {
        self.widget_state.needs_compose
    }

    /// Set a translation for the child widget.
    ///
    /// The translation is applied on top of the position from [`LayoutCtx::place_child`].
    pub fn set_child_translation<W: Widget>(
        &mut self,
        child: &mut WidgetPod<W>,
        translation: Vec2,
    ) {
        let child = self.get_child_state_mut(child);
        if translation != child.translation {
            child.translation = translation;
            child.translation_changed = true;
        }
    }
}

// --- MARK: OTHER STUFF ---
impl_context_method!(LayoutCtx<'_>, PaintCtx<'_>, {
    /// Get the contexts needed to build and paint text sections.
    pub fn text_contexts(&mut self) -> (&mut FontContext, &mut LayoutContext<TextBrush>) {
        (
            &mut self.global_state.font_context,
            &mut self.global_state.text_layout_context,
        )
    }
});

// --- MARK: RAW WRAPPERS ---
macro_rules! impl_get_raw {
    ($SomeCtx:tt) => {
        impl<'s> $SomeCtx<'s> {
            /// Get a child context and a raw shared reference to a child widget.
            ///
            /// The child context can be used to call context methods on behalf of the
            /// child widget.
            pub fn get_raw_ref<'a, 'r, Child: Widget>(
                &'a mut self,
                child: &'a mut WidgetPod<Child>,
            ) -> RawWrapper<'r, $SomeCtx<'r>, Child>
            where
                'a: 'r,
                's: 'r,
            {
                let child_state_mut = self
                    .widget_state_children
                    .get_child_mut(child.id().to_raw())
                    .expect("get_raw_ref: child not found");
                let child_mut = self
                    .widget_children
                    .get_child_mut(child.id().to_raw())
                    .expect("get_raw_ref: child not found");
                #[allow(clippy::needless_update)]
                let child_ctx = $SomeCtx {
                    widget_state: child_state_mut.item,
                    widget_state_children: child_state_mut.children,
                    widget_children: child_mut.children,
                    global_state: self.global_state,
                    ..*self
                };
                RawWrapper {
                    ctx: child_ctx,
                    widget: child_mut.item.as_dyn_any().downcast_ref().unwrap(),
                }
            }

            /// Get a raw mutable reference to a child widget.
            ///
            /// See documentation for [`AllowRawMut`] for more details.
            pub fn get_raw_mut<'a, 'r, Child: Widget + AllowRawMut>(
                &'a mut self,
                child: &'a mut WidgetPod<Child>,
            ) -> RawWrapperMut<'r, $SomeCtx<'r>, Child>
            where
                'a: 'r,
                's: 'r,
            {
                let child_state_mut = self
                    .widget_state_children
                    .get_child_mut(child.id().to_raw())
                    .expect("get_raw_mut: child not found");
                let child_mut = self
                    .widget_children
                    .get_child_mut(child.id().to_raw())
                    .expect("get_raw_mut: child not found");
                #[allow(clippy::needless_update)]
                let child_ctx = $SomeCtx {
                    widget_state: child_state_mut.item,
                    widget_state_children: child_state_mut.children,
                    widget_children: child_mut.children,
                    global_state: self.global_state,
                    ..*self
                };
                RawWrapperMut {
                    parent_widget_state: &mut self.widget_state,
                    ctx: child_ctx,
                    widget: child_mut.item.as_mut_dyn_any().downcast_mut().unwrap(),
                }
            }
        }
    };
}

impl_get_raw!(EventCtx);
impl_get_raw!(LifeCycleCtx);
impl_get_raw!(LayoutCtx);

impl<'s> AccessCtx<'s> {
    pub fn get_raw_ref<'a, 'r, Child: Widget>(
        &'a mut self,
        child: &'a WidgetPod<Child>,
    ) -> RawWrapper<'r, AccessCtx<'r>, Child>
    where
        'a: 'r,
        's: 'r,
    {
        let child_state_mut = self
            .widget_state_children
            .get_child_mut(child.id().to_raw())
            .expect("get_raw_ref: child not found");
        let child_mut = self
            .widget_children
            .get_child_mut(child.id().to_raw())
            .expect("get_raw_ref: child not found");
        let child_ctx = AccessCtx {
            widget_state: child_state_mut.item,
            widget_state_children: child_state_mut.children,
            widget_children: child_mut.children,
            global_state: self.global_state,
            tree_update: self.tree_update,
            rebuild_all: self.rebuild_all,
            scale_factor: self.scale_factor,
        };
        RawWrapper {
            ctx: child_ctx,
            widget: child_mut.item.as_dyn_any().downcast_ref().unwrap(),
        }
    }
}

pub struct RawWrapper<'a, Ctx, W> {
    ctx: Ctx,
    widget: &'a W,
}

pub struct RawWrapperMut<'a, Ctx: IsContext, W> {
    parent_widget_state: &'a mut WidgetState,
    ctx: Ctx,
    widget: &'a mut W,
}

impl<Ctx, W> RawWrapper<'_, Ctx, W> {
    pub fn widget(&self) -> &W {
        self.widget
    }

    pub fn ctx(&self) -> &Ctx {
        &self.ctx
    }
}

impl<Ctx: IsContext, W> RawWrapperMut<'_, Ctx, W> {
    pub fn widget(&mut self) -> &mut W {
        self.widget
    }

    pub fn ctx(&mut self) -> &mut Ctx {
        &mut self.ctx
    }
}

impl<'a, Ctx: IsContext, W> Drop for RawWrapperMut<'a, Ctx, W> {
    fn drop(&mut self) {
        self.parent_widget_state
            .merge_up(self.ctx.get_widget_state());
    }
}

mod private {
    pub trait Sealed {}
}

pub trait IsContext: private::Sealed {
    fn get_widget_state(&mut self) -> &mut WidgetState;
}

macro_rules! impl_context_trait {
    ($SomeCtx:tt) => {
        impl private::Sealed for $SomeCtx<'_> {}

        impl IsContext for $SomeCtx<'_> {
            fn get_widget_state(&mut self) -> &mut WidgetState {
                self.widget_state
            }
        }
    };
}

impl_context_trait!(EventCtx);
impl_context_trait!(LifeCycleCtx);
impl_context_trait!(LayoutCtx);<|MERGE_RESOLUTION|>--- conflicted
+++ resolved
@@ -577,7 +577,6 @@
         self.widget_state.needs_update_disabled = true;
         self.widget_state.is_explicitly_disabled = disabled;
     }
-<<<<<<< HEAD
 
     pub fn invert_mode(&mut self) {
         self.global_state.colors.invert_mode();
@@ -593,8 +592,6 @@
     pub fn invalidate_text_input(&mut self, event: ImeChangeSignal) {
         todo!("invalidate_text_input");
     }
-=======
->>>>>>> 45833e16
 });
 // methods for Colorix
 impl_context_method!(
