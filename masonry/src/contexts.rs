// Copyright 2020 the Xilem Authors and the Druid Authors
// SPDX-License-Identifier: Apache-2.0

//! The context types that are passed into various widget methods.

use std::time::Duration;

use accesskit::TreeUpdate;
use parley::{FontContext, LayoutContext};
use tracing::{trace, warn};
use vello::kurbo::Vec2;
use xilem_colors::tokens::ColorTokens;

use crate::action::Action;
use crate::passes::layout::run_layout_on;
use crate::render_root::{MutateCallback, RenderRootSignal, RenderRootState};
use crate::text::TextBrush;
use crate::tree_arena::{ArenaMutChildren, ArenaRefChildren};
use crate::widget::{WidgetMut, WidgetRef, WidgetState};
use crate::{
    AllowRawMut, BoxConstraints, CursorIcon, Insets, Point, Rect, Size, Widget, WidgetId, WidgetPod,
};

/// A macro for implementing methods on multiple contexts.
///
/// There are a lot of methods defined on multiple contexts; this lets us only
/// have to write them out once.
macro_rules! impl_context_method {
    ($ty:ty,  { $($method:item)+ } ) => {
        impl $ty { $($method)+ }
    };
    ( $ty:ty, $($more:ty),+, { $($method:item)+ } ) => {
        impl_context_method!($ty, { $($method)+ });
        impl_context_method!($($more),+, { $($method)+ });
    };
}

/// A context provided inside of [`WidgetMut`].
///
/// When you declare a mutable reference type for your widget, methods of this type
/// will have access to a `MutateCtx`. If that method mutates the widget in a way that
/// requires a later pass (for instance, if your widget has a `set_color` method),
/// you will need to signal that change in the pass (eg `request_paint`).
///
// TODO add tutorial - See https://github.com/linebender/xilem/issues/376
pub struct MutateCtx<'a> {
    pub(crate) global_state: &'a mut RenderRootState,
    pub(crate) parent_widget_state: Option<&'a mut WidgetState>,
    pub(crate) widget_state: &'a mut WidgetState,
    pub(crate) widget_state_children: ArenaMutChildren<'a, WidgetState>,
    pub(crate) widget_children: ArenaMutChildren<'a, Box<dyn Widget>>,
}

/// A context provided to methods of widgets requiring shared, read-only access.
#[derive(Clone, Copy)]
pub struct QueryCtx<'a> {
    pub(crate) global_state: &'a RenderRootState,
    pub(crate) widget_state: &'a WidgetState,
    pub(crate) widget_state_children: ArenaRefChildren<'a, WidgetState>,
    pub(crate) widget_children: ArenaRefChildren<'a, Box<dyn Widget>>,
}

/// A context provided to event handling methods of widgets.
///
/// Widgets should call [`request_paint`](Self::request_paint) whenever an event causes a change
/// in the widget's appearance, to schedule a repaint.
pub struct EventCtx<'a> {
    pub(crate) global_state: &'a mut RenderRootState,
    pub(crate) widget_state: &'a mut WidgetState,
    pub(crate) widget_state_children: ArenaMutChildren<'a, WidgetState>,
    pub(crate) widget_children: ArenaMutChildren<'a, Box<dyn Widget>>,
    pub(crate) allow_pointer_capture: bool,
    pub(crate) is_handled: bool,
}

impl<'a> EventCtx<'a> {
    pub fn get_colortokens(&self) -> ColorTokens {
        self.global_state.colors.tokens
    }

    // pub fn invert_mode(&mut self) {
    //     self.global_state.colors.invert_mode();
    //     self.request_paint();
    // }
}

/// A context provided to the [`Widget::register_children`] method on widgets.
pub struct RegisterCtx<'a> {
    pub(crate) widget_state_children: ArenaMutChildren<'a, WidgetState>,
    pub(crate) widget_children: ArenaMutChildren<'a, Box<dyn Widget>>,
    #[cfg(debug_assertions)]
    pub(crate) registered_ids: Vec<WidgetId>,
}

/// A context provided to the [`lifecycle`] method on widgets.
///
/// [`lifecycle`]: Widget::lifecycle
pub struct LifeCycleCtx<'a> {
    pub(crate) global_state: &'a mut RenderRootState,
    pub(crate) widget_state: &'a mut WidgetState,
    pub(crate) widget_state_children: ArenaMutChildren<'a, WidgetState>,
    pub(crate) widget_children: ArenaMutChildren<'a, Box<dyn Widget>>,
}

impl<'a> LifeCycleCtx<'a> {
    pub fn get_colortokens(&self) -> ColorTokens {
        self.global_state.colors.tokens
    }
}

/// A context provided to layout handling methods of widgets.
///
/// As of now, the main service provided is access to a factory for
/// creating text layout objects, which are likely to be useful
/// during widget layout.
pub struct LayoutCtx<'a> {
    pub(crate) global_state: &'a mut RenderRootState,
    pub(crate) widget_state: &'a mut WidgetState,
    pub(crate) widget_state_children: ArenaMutChildren<'a, WidgetState>,
    pub(crate) widget_children: ArenaMutChildren<'a, Box<dyn Widget>>,
}

pub struct ComposeCtx<'a> {
    pub(crate) global_state: &'a mut RenderRootState,
    pub(crate) widget_state: &'a mut WidgetState,
    pub(crate) widget_state_children: ArenaMutChildren<'a, WidgetState>,
    pub(crate) widget_children: ArenaMutChildren<'a, Box<dyn Widget>>,
}

/// A context passed to paint methods of widgets.
pub struct PaintCtx<'a> {
    pub(crate) global_state: &'a mut RenderRootState,
    pub(crate) widget_state: &'a WidgetState,
    pub(crate) widget_state_children: ArenaMutChildren<'a, WidgetState>,
    pub(crate) widget_children: ArenaMutChildren<'a, Box<dyn Widget>>,
    pub(crate) debug_paint: bool,
}

impl<'a> PaintCtx<'a> {
    pub fn get_colortokens(&self) -> ColorTokens {
        self.global_state.colors.tokens
    }
}

pub struct AccessCtx<'a> {
    pub(crate) global_state: &'a mut RenderRootState,
    pub(crate) widget_state: &'a WidgetState,
    pub(crate) widget_state_children: ArenaMutChildren<'a, WidgetState>,
    pub(crate) widget_children: ArenaMutChildren<'a, Box<dyn Widget>>,
    pub(crate) tree_update: &'a mut TreeUpdate,
    pub(crate) rebuild_all: bool,
    pub(crate) scale_factor: f64,
}

// --- MARK: GETTERS ---
// Methods for all context types
impl_context_method!(
    MutateCtx<'_>,
    QueryCtx<'_>,
    EventCtx<'_>,
    LifeCycleCtx<'_>,
    LayoutCtx<'_>,
    ComposeCtx<'_>,
    PaintCtx<'_>,
    AccessCtx<'_>,
   {
        /// get the `WidgetId` of the current widget.
        pub fn widget_id(&self) -> WidgetId {
            self.widget_state.id
        }

        /// Skip iterating over the given child.
        ///
        /// Normally, container widgets are supposed to iterate over each of their
        /// child widgets in their methods. By default, the framework treats not
        /// doing so as a mistake, and panics if debug assertions are on.
        ///
        /// This tells the framework that a child was deliberately skipped.
        // TODO - see event flow tutorial - See https://github.com/linebender/xilem/issues/376
        pub fn skip_child(&self, child: &mut WidgetPod<impl Widget>) {
            self.get_child_state(child).mark_as_visited(true);
        }

        #[allow(dead_code)]
        /// Helper method to get a direct reference to a child widget from its `WidgetPod`.
        fn get_child<Child: Widget>(&self, child: &'_ WidgetPod<Child>) -> &'_ Child {
            let child_ref = self
                .widget_children
                .get_child(child.id().to_raw())
                .expect("get_child: child not found");
            child_ref.item.as_dyn_any().downcast_ref::<Child>().unwrap()
        }

        #[allow(dead_code)]
        /// Helper method to get a direct reference to a child widget's `WidgetState` from its `WidgetPod`.
        fn get_child_state<Child: Widget>(&self, child: &'_ WidgetPod<Child>) -> &'_ WidgetState {
            let child_state_ref = self
                .widget_state_children
                .get_child(child.id().to_raw())
                .expect("get_child_state: child not found");
            child_state_ref.item
        }
    }
);

// Methods for all mutable context types
impl_context_method!(
    MutateCtx<'_>,
    EventCtx<'_>,
    LifeCycleCtx<'_>,
    LayoutCtx<'_>,
    ComposeCtx<'_>,
    {
        /// Helper method to get a mutable reference to a child widget's `WidgetState` from its `WidgetPod`.
        ///
        /// This one isn't defined for `PaintCtx` and `AccessCtx` because those contexts
        /// can't mutate `WidgetState`.
        fn get_child_state_mut<Child: Widget>(
            &mut self,
            child: &'_ mut WidgetPod<Child>,
        ) -> &'_ mut WidgetState {
            let child_state_mut = self
                .widget_state_children
                .get_child_mut(child.id().to_raw())
                .expect("get_child_state_mut: child not found");
            child_state_mut.item
        }
    }
);

// --- MARK: GET LAYOUT ---
// Methods on all context types except LayoutCtx
// These methods access layout info calculated during the layout pass.
impl_context_method!(
    MutateCtx<'_>,
    QueryCtx<'_>,
    EventCtx<'_>,
    LifeCycleCtx<'_>,
    ComposeCtx<'_>,
    PaintCtx<'_>,
    AccessCtx<'_>,
    {
        /// The layout size.
        ///
        /// This is the layout size as ultimately determined by the parent
        /// container, on the previous layout pass.
        ///
        /// Generally it will be the same as the size returned by the child widget's
        /// [`layout`] method.
        ///
        /// [`layout`]: Widget::layout
        pub fn size(&self) -> Size {
            self.widget_state.size()
        }

        pub fn layout_rect(&self) -> Rect {
            self.widget_state.layout_rect()
        }

        /// The origin of the widget in window coordinates, relative to the top left corner of the
        /// content area.
        pub fn window_origin(&self) -> Point {
            self.widget_state.window_origin()
        }

        pub fn window_layout_rect(&self) -> Rect {
            self.widget_state.window_layout_rect()
        }

        pub fn paint_rect(&self) -> Rect {
            self.widget_state.paint_rect()
        }

        /// The clip path of the widget, if any was set.
        ///
        /// For more information, see
        /// [`LayoutCtx::set_clip_path`](crate::LayoutCtx::set_clip_path).
        pub fn clip_path(&self) -> Option<Rect> {
            self.widget_state.clip_path()
        }

        /// Convert a point from the widget's coordinate space to the window's.
        ///
        /// The returned point is relative to the content area; it excludes window chrome.
        pub fn to_window(&self, widget_point: Point) -> Point {
            self.window_origin() + widget_point.to_vec2()
        }
    }
);

// --- MARK: GET STATUS ---
// Methods on all context types except LayoutCtx
// Access status information (hovered/pointer captured/disabled/etc).
impl_context_method!(
    MutateCtx<'_>,
    QueryCtx<'_>,
    EventCtx<'_>,
    LifeCycleCtx<'_>,
    ComposeCtx<'_>,
    PaintCtx<'_>,
    AccessCtx<'_>,
    {
        /// The "hovered" status of a widget.
        ///
        /// A widget is "hovered" when the mouse is hovered over it. Widgets will
        /// often change their appearance as a visual indication that they
        /// will respond to mouse interaction.
        ///
        /// The hovered status is computed from the widget's layout rect. In a
        /// container hierarchy, all widgets with layout rects containing the
        /// mouse position have hovered status.
        ///
        /// Discussion: there is currently some confusion about whether a
        /// widget can be considered hovered when some other widget has captured the
        /// pointer (for example, when clicking one widget and dragging to the
        /// next). The documentation should clearly state the resolution.
<<<<<<< HEAD
        pub fn hovered(&self) -> bool {
            self.widget_state.hovered
=======
        pub fn is_hovered(&self) -> bool {
            self.widget_state.is_hovered
>>>>>>> f5455d26
        }

        /// Whether the pointer is captured by this widget.
        ///
        /// See [`capture_pointer`] for more information about pointer capture.
        ///
        /// [`capture_pointer`]: EventCtx::capture_pointer
        pub fn has_pointer_capture(&self) -> bool {
            self.global_state.pointer_capture_target == Some(self.widget_state.id)
        }

        /// The focus status of a widget.
        ///
        /// Returns `true` if this specific widget is focused.
        /// To check if any descendants are focused use [`has_focus`].
        ///
        /// Focus means that the widget receives keyboard events.
        ///
        /// A widget can request focus using the [`request_focus`] method.
        /// It's also possible to register for automatic focus via [`register_for_focus`].
        ///
        /// If a widget gains or loses focus it will get a [`StatusChange::FocusChanged`] event.
        ///
        /// Only one widget at a time is focused. However due to the way events are routed,
        /// all ancestors of that widget will also receive keyboard events.
        ///
        /// [`request_focus`]: EventCtx::request_focus
        /// [`register_for_focus`]: LifeCycleCtx::register_for_focus
        /// [`StatusChange::FocusChanged`]: crate::StatusChange::FocusChanged
        /// [`has_focus`]: Self::has_focus
        pub fn is_focused(&self) -> bool {
            self.global_state.focused_widget == Some(self.widget_id())
        }

        /// The (tree) focus status of a widget.
        ///
        /// Returns `true` if either this specific widget or any one of its descendants is focused.
        /// To check if only this specific widget is focused use [`is_focused`](Self::is_focused).
        pub fn has_focus(&self) -> bool {
            self.widget_state.has_focus
        }

        /// Whether this specific widget is in the focus chain.
        pub fn is_in_focus_chain(&self) -> bool {
            self.widget_state.in_focus_chain
        }

        /// The disabled state of a widget.
        ///
        /// Returns `true` if this widget or any of its ancestors is explicitly disabled.
        /// To make this widget explicitly disabled use [`set_disabled`].
        ///
        /// Disabled means that this widget should not change the state of the application. What
        /// that means is not entirely clear but in any it should not change its data. Therefore
        /// others can use this as a safety mechanism to prevent the application from entering an
        /// illegal state.
        /// For an example the decrease button of a counter of type `usize` should be disabled if the
        /// value is `0`.
        ///
        /// [`set_disabled`]: EventCtx::set_disabled
        pub fn is_disabled(&self) -> bool {
            self.widget_state.is_disabled
        }

        /// Check is widget is stashed.
        ///
        /// **Note:** Stashed widgets are a WIP feature.
        pub fn is_stashed(&self) -> bool {
            self.widget_state.is_stashed
        }
    }
);

// --- MARK: CURSOR ---
// Cursor-related impls.
impl_context_method!(EventCtx<'_>, {
    // TODO - Rewrite doc
    /// Set the cursor icon.
    ///
    /// This setting will be retained until [`clear_cursor`] is called, but it will only take
    /// effect when this widget [`is_hovered`] and/or [`has_pointer_capture`]. If a child widget also
    /// sets a cursor, the child widget's cursor will take precedence. (If that isn't what you
    /// want, use [`override_cursor`] instead.)
    ///
    /// [`clear_cursor`]: EventCtx::clear_cursor
    /// [`override_cursor`]: EventCtx::override_cursor
<<<<<<< HEAD
    /// [`hovered`]: EventCtx::hovered
=======
    /// [`is_hovered`]: EventCtx::is_hovered
>>>>>>> f5455d26
    /// [`has_pointer_capture`]: EventCtx::has_pointer_capture
    pub fn set_cursor(&mut self, cursor: &CursorIcon) {
        trace!("set_cursor {:?}", cursor);
        self.widget_state.cursor = Some(*cursor);
    }

    /// Clear the cursor icon.
    ///
    /// This undoes the effect of [`set_cursor`] and [`override_cursor`].
    ///
    /// [`override_cursor`]: EventCtx::override_cursor
    /// [`set_cursor`]: EventCtx::set_cursor
    pub fn clear_cursor(&mut self) {
        trace!("clear_cursor");
        self.widget_state.cursor = None;
    }
});

// --- MARK: WIDGET_MUT ---
// Methods to get a child WidgetMut from a parent.
impl<'a> MutateCtx<'a> {
    /// Return a [`WidgetMut`] to a child widget.
    pub fn get_mut<'c, Child: Widget>(
        &'c mut self,
        child: &'c mut WidgetPod<Child>,
    ) -> WidgetMut<'c, Child> {
        let child_state_mut = self
            .widget_state_children
            .get_child_mut(child.id().to_raw())
            .expect("get_mut: child not found");
        let child_mut = self
            .widget_children
            .get_child_mut(child.id().to_raw())
            .expect("get_mut: child not found");
        let child_ctx = MutateCtx {
            global_state: self.global_state,
            parent_widget_state: Some(&mut self.widget_state),
            widget_state: child_state_mut.item,
            widget_state_children: child_state_mut.children,
            widget_children: child_mut.children,
        };
        WidgetMut {
            ctx: child_ctx,
            widget: child_mut.item.as_mut_dyn_any().downcast_mut().unwrap(),
        }
    }

    pub(crate) fn reborrow_mut(&mut self) -> MutateCtx<'_> {
        MutateCtx {
            global_state: self.global_state,
            // We don't don't reborrow `parent_widget_state`. This avoids running
            // `merge_up` in `WidgetMut::Drop` multiple times for the same state.
            // It will still be called when the original borrow is dropped.
            parent_widget_state: None,
            widget_state: self.widget_state,
            widget_state_children: self.widget_state_children.reborrow_mut(),
            widget_children: self.widget_children.reborrow_mut(),
        }
    }
}

// --- MARK: WIDGET_REF ---
// Methods to get a child WidgetRef from a parent.
impl<'w> QueryCtx<'w> {
    /// Return a [`WidgetRef`] to a child widget.
    pub fn get(self, child: WidgetId) -> WidgetRef<'w, dyn Widget> {
        let child_state = self
            .widget_state_children
            .into_child(child.to_raw())
            .expect("get: child not found");
        let child = self
            .widget_children
            .into_child(child.to_raw())
            .expect("get: child not found");

        let ctx = QueryCtx {
            global_state: self.global_state,
            widget_state_children: child_state.children,
            widget_children: child.children,
            widget_state: child_state.item,
        };

        WidgetRef {
            ctx,
            widget: child.item,
        }
    }
}

// --- MARK: UPDATE FLAGS ---
// Methods on MutateCtx, EventCtx, and LifeCycleCtx
impl_context_method!(MutateCtx<'_>, EventCtx<'_>, LifeCycleCtx<'_>, {
    /// Request a [`paint`](crate::Widget::paint) pass.
    pub fn request_paint(&mut self) {
        trace!("request_paint");
        self.widget_state.request_paint = true;
        self.widget_state.needs_paint = true;
    }

    /// Request a layout pass.
    ///
    /// A Widget's [`layout`] method is always called when the widget tree
    /// changes, or the window is resized.
    ///
    /// If your widget would like to have layout called at any other time,
    /// (such as if it would like to change the layout of children in
    /// response to some event) it must call this method.
    ///
    /// [`layout`]: crate::Widget::layout
    pub fn request_layout(&mut self) {
        trace!("request_layout");
        self.widget_state.request_layout = true;
        self.widget_state.needs_layout = true;
    }

    // TODO - Document better
    /// Request a [`compose`] pass.
    ///
    /// The compose pass is often cheaper than the layout pass, because it can only transform individual widgets' position.
    /// [`compose`]: crate::Widget::compose
    pub fn request_compose(&mut self) {
        trace!("request_compose");
        self.widget_state.needs_compose = true;
        self.widget_state.request_compose = true;
    }

    pub fn request_accessibility_update(&mut self) {
        trace!("request_accessibility_update");
        self.widget_state.needs_accessibility = true;
        self.widget_state.request_accessibility = true;
    }

    /// Request an animation frame.
    pub fn request_anim_frame(&mut self) {
        trace!("request_anim_frame");
        self.widget_state.request_anim = true;
        self.widget_state.needs_anim = true;
    }

    /// Indicate that your children have changed.
    ///
    /// Widgets must call this method after adding a new child.
    pub fn children_changed(&mut self) {
        trace!("children_changed");
        self.widget_state.children_changed = true;
        self.widget_state.update_focus_chain = true;
        self.request_layout();
    }

    /// Indicate that a child is about to be removed from the tree.
    ///
    /// Container widgets should avoid dropping `WidgetPod`s. Instead, they should
    /// pass them to this method.
    pub fn remove_child(&mut self, child: WidgetPod<impl Widget>) {
        // TODO - Send recursive event to child
        let id = child.id().to_raw();
        let _ = self
            .widget_state_children
            .remove_child(id)
            .expect("remove_child: child not found");
        let _ = self
            .widget_children
            .remove_child(id)
            .expect("remove_child: child not found");
        self.global_state.scenes.remove(&child.id());

        self.children_changed();
    }

    /// Set the disabled state for this widget.
    ///
    /// Setting this to `false` does not mean a widget is not still disabled; for instance it may
    /// still be disabled by an ancestor. See [`is_disabled`] for more information.
    ///
    /// [`is_disabled`]: EventCtx::is_disabled
    pub fn set_disabled(&mut self, disabled: bool) {
        self.widget_state.needs_update_disabled = true;
        self.widget_state.is_explicitly_disabled = disabled;
    }

    pub fn invert_mode(&mut self) {
        self.widget_state.needs_invert_color_mode = true;
        self.global_state.colors.invert_mode();
    }
    pub fn switch_theme(&mut self, i: usize) {
        self.global_state.colors.pick_theme(i);
    }

    // #[allow(unused)]
    // /// Indicate that text input state has changed.
    // ///
    // /// A widget that accepts text input should call this anytime input state
    // /// (such as the text or the selection) changes as a result of a non text-input
    // /// event.
    // pub fn invalidate_text_input(&mut self, event: ImeChangeSignal) {
    //     todo!("invalidate_text_input");
    // }
});
// methods for Colorix
impl_context_method!(
    PaintCtx<'_>,
    EventCtx<'_>,
    LifeCycleCtx<'_>,{
        pub fn mutate<W: Widget>(
            &mut self,
            child: &mut WidgetPod<W>,
            f: impl FnOnce(WidgetMut<'_, W>) + Send + 'static,
        ) {
            let callback = MutateCallback {
                id: child.id(),
                callback: Box::new(|mut widget_mut| f(widget_mut.downcast())),
            };
            self.global_state.mutate_callbacks.push(callback);
        }
        
        // pub fn mutate_self_now(
        //     &mut self,
        //     f: impl FnOnce(WidgetMut<'_, Box<dyn Widget>>) + Send + 'static,
        // ) {
        //     let callback = MutateCallback {
        //         id: self.widget_state.id,
        //         callback: Box::new(f),
        //     };
        //     self.global_state.mutate_callbacks.push(callback);
        // }
    }
);

// --- MARK: OTHER METHODS ---
// Methods on all context types except PaintCtx and AccessCtx
impl_context_method!(
    MutateCtx<'_>,
    EventCtx<'_>,
    LifeCycleCtx<'_>,
    LayoutCtx<'_>,
    ComposeCtx<'_>,
    {
        // TODO - Remove from MutateCtx?
        /// Queue a callback that will be called with a [`WidgetMut`] for this widget.
        ///
        /// The callbacks will be run in the order they were submitted during the mutate pass.
        pub fn mutate_self_later(
            &mut self,
            f: impl FnOnce(WidgetMut<'_, Box<dyn Widget>>) + Send + 'static,
        ) {
            let callback = MutateCallback {
                id: self.widget_state.id,
                callback: Box::new(f),
            };
            self.global_state.mutate_callbacks.push(callback);
        }

        /// Queue a callback that will be called with a [`WidgetMut`] for the given child widget.
        ///
        /// The callbacks will be run in the order they were submitted during the mutate pass.
        pub fn mutate_later<W: Widget>(
            &mut self,
            child: &mut WidgetPod<W>,
            f: impl FnOnce(WidgetMut<'_, W>) + Send + 'static,
        ) {
            let callback = MutateCallback {
                id: child.id(),
                callback: Box::new(|mut widget_mut| f(widget_mut.downcast())),
            };
            self.global_state.mutate_callbacks.push(callback);
        }

        /// Submit an [`Action`].
        ///
        /// Note: Actions are still a WIP feature.
        pub fn submit_action(&mut self, action: Action) {
            trace!("submit_action");
            self.global_state
                .emit_signal(RenderRootSignal::Action(action, self.widget_state.id));
        }

        /// Request a timer event.
        ///
        /// The return value is a token, which can be used to associate the
        /// request with the event.
        pub fn request_timer(&mut self, _deadline: Duration) -> TimerToken {
            todo!("request_timer");
        }

        /// Mark child widget as stashed.
        ///
        /// If `stashed` is true, the child will not be painted or listed in the accessibility tree.
        ///
        /// This will *not* trigger a layout pass.
        ///
        /// **Note:** Stashed widgets are a WIP feature.
        pub fn set_stashed(&mut self, child: &mut WidgetPod<impl Widget>, stashed: bool) {
            let child_state = self.get_child_state_mut(child);
            // Stashing is generally a property derived from the parent widget's state
            // (rather than set imperatively), so it is likely to be set as part of passes.
            // Therefore, we avoid re-running the update_stashed_pass in most cases.
            if child_state.is_explicitly_stashed != stashed {
                child_state.needs_update_stashed = true;
                child_state.is_explicitly_stashed = stashed;
            }
        }
    }
);

// FIXME - Remove
pub struct TimerToken;

impl EventCtx<'_> {
    // TODO - clearly document all semantics of pointer capture when they've been decided on
    // TODO - Figure out cases where widget should be notified of pointer capture
    // loss
    /// Capture the pointer in the current widget.
    ///
    /// Pointer capture is only allowed during a [`PointerDown`] event. It is a logic error to
    /// capture the pointer during any other event.
    ///
    /// A widget normally only receives pointer events when the pointer is inside the widget's
    /// layout box. Pointer capture causes widget layout boxes to be ignored: when the pointer is
    /// captured by a widget, that widget will continue receiving pointer events when the pointer
    /// is outside the widget's layout box. Other widgets the pointer is over will not receive
    /// events. Events that are not marked as handled by the capturing widget, bubble up to the
    /// widget's ancestors, ignoring their layout boxes as well.
    ///
    /// The pointer cannot be captured by multiple widgets at the same time. If a widget has
    /// captured the pointer and another widget captures it, the first widget loses the pointer
    /// capture.
    ///
    /// # Releasing the pointer
    ///
    /// Any widget can [`release`] the pointer during any event. The pointer is automatically
    /// released after handling of a [`PointerUp`] or [`PointerLeave`] event completes. A widget
    /// holding the pointer capture will be the target of these events.
    ///
    /// [`PointerDown`]: crate::PointerEvent::PointerDown
    /// [`PointerUp`]: crate::PointerEvent::PointerUp
    /// [`PointerLeave`]: crate::PointerEvent::PointerLeave
    /// [`release`]: Self::release_pointer
    #[track_caller]
    pub fn capture_pointer(&mut self) {
        debug_assert!(
            self.allow_pointer_capture,
            "Error in {}: event does not allow pointer capture",
            self.widget_id(),
        );
        // TODO: plumb pointer capture through to platform (through winit)
        self.global_state.pointer_capture_target = Some(self.widget_state.id);
    }

    /// Release the pointer previously captured through [`capture_pointer`].
    ///
    /// [`capture_pointer`]: EventCtx::capture_pointer
    pub fn release_pointer(&mut self) {
        self.global_state.pointer_capture_target = None;
    }

    /// Send a signal to parent widgets to scroll this widget into view.
    pub fn request_scroll_to_this(&mut self) {
        let rect = self.widget_state.layout_rect();
        self.global_state
            .scroll_request_targets
            .push((self.widget_state.id, rect));
    }

    /// Send a signal to parent widgets to scroll this area into view.
    ///
    /// `rect` is in local coordinates.
    pub fn request_scroll_to(&mut self, rect: Rect) {
        self.global_state
            .scroll_request_targets
            .push((self.widget_state.id, rect));
    }

    /// Set the event as "handled", which stops its propagation to other
    /// widgets.
    pub fn set_handled(&mut self) {
        trace!("set_handled");
        self.is_handled = true;
    }

    /// Determine whether the event has been handled by some other widget.
    pub fn is_handled(&self) -> bool {
        self.is_handled
    }

    /// Request keyboard focus.
    ///
    /// Because only one widget can be focused at a time, multiple focus requests
    /// from different widgets during a single event cycle means that the last
    /// widget that requests focus will override the previous requests.
    ///
    /// See [`is_focused`](Self::is_focused) for more information about focus.
    pub fn request_focus(&mut self) {
        trace!("request_focus");
        // We need to send the request even if we're currently focused,
        // because we may have a sibling widget that already requested focus
        // and we have no way of knowing that yet. We need to override that
        // to deliver on the "last focus request wins" promise.
        let id = self.widget_id();
        self.global_state.next_focused_widget = Some(id);
    }

    /// Transfer focus to the widget with the given `WidgetId`.
    ///
    /// See [`is_focused`](Self::is_focused) for more information about focus.
    pub fn set_focus(&mut self, target: WidgetId) {
        trace!("set_focus target={:?}", target);
        self.global_state.next_focused_widget = Some(target);
    }

    /// Give up focus.
    ///
    /// This should only be called by a widget that currently has focus.
    ///
    /// See [`is_focused`](Self::is_focused) for more information about focus.
    pub fn resign_focus(&mut self) {
        trace!("resign_focus");
        if self.has_focus() {
            self.global_state.next_focused_widget = None;
        } else {
            warn!(
                "resign_focus can only be called by the currently focused widget {} \
                 or one of its ancestors.",
                self.widget_id()
            );
        }
    }
}

impl RegisterCtx<'_> {
    /// Register a child widget.
    ///
    /// Container widgets should call this on all their children in
    /// their implementation of [`Widget::register_children`].
    pub fn register_child(&mut self, child: &mut WidgetPod<impl Widget>) {
        let Some(widget) = child.take_inner() else {
            return;
        };

        #[cfg(debug_assertions)]
        {
            self.registered_ids.push(child.id());
        }

        let id = child.id().to_raw();
        let state = WidgetState::new(child.id(), widget.short_type_name());

        self.widget_children.insert_child(id, Box::new(widget));
        self.widget_state_children.insert_child(id, state);
    }
}

impl LifeCycleCtx<'_> {
    /// Register this widget to be eligile to accept focus automatically.
    ///
    /// This should only be called in response to a [`LifeCycle::BuildFocusChain`] event.
    ///
    /// See [`EventCtx::is_focused`](Self::is_focused) for more information about focus.
    ///
    /// [`LifeCycle::BuildFocusChain`]: crate::LifeCycle::BuildFocusChain
    pub fn register_for_focus(&mut self) {
        trace!("register_for_focus");
        self.widget_state.focus_chain.push(self.widget_id());
        self.widget_state.in_focus_chain = true;
    }

    /// Register this widget as accepting text input.
    pub fn register_as_text_input(&mut self) {
        self.widget_state.is_text_input = true;
    }

    // TODO - remove - See issue https://github.com/linebender/xilem/issues/366
    /// Register this widget as a portal.
    ///
    /// This should only be used by scroll areas.
    pub fn register_as_portal(&mut self) {
        self.widget_state.is_portal = true;
    }
}

// --- MARK: UPDATE LAYOUT ---
impl LayoutCtx<'_> {
    #[track_caller]
    fn assert_layout_done(&self, child: &WidgetPod<impl Widget>, method_name: &str) {
        if self.get_child_state(child).needs_layout {
            debug_panic!(
                "Error in {}: trying to call '{}' with child '{}' {} before computing its layout",
                self.widget_id(),
                method_name,
                self.get_child(child).short_type_name(),
                child.id(),
            );
        }
    }

    #[track_caller]
    fn assert_placed(&self, child: &WidgetPod<impl Widget>, method_name: &str) {
        if self.get_child_state(child).is_expecting_place_child_call {
            debug_panic!(
                "Error in {}: trying to call '{}' with child '{}' {} before placing it",
                self.widget_id(),
                method_name,
                self.get_child(child).short_type_name(),
                child.id(),
            );
        }
    }

    // TODO - Reorder methods so that methods necessary for layout
    // appear higher in documentation.

    /// Compute layout of a child widget.
    ///
    /// Container widgets must call this on every child as part of
    /// their [`layout`] method.
    ///
    /// [`layout`]: Widget::layout
    pub fn run_layout<W: Widget>(&mut self, child: &mut WidgetPod<W>, bc: &BoxConstraints) -> Size {
        run_layout_on(self, child, bc)
    }

    /// Set explicit paint [`Insets`] for this widget.
    ///
    /// You are not required to set explicit paint bounds unless you need
    /// to paint outside of your layout bounds. In this case, the argument
    /// should be an [`Insets`] struct that indicates where your widget
    /// needs to overpaint, relative to its bounds.
    ///
    /// For more information, see [`WidgetPod::paint_insets`].
    ///
    /// [`WidgetPod::paint_insets`]: crate::widget::WidgetPod::paint_insets
    pub fn set_paint_insets(&mut self, insets: impl Into<Insets>) {
        let insets = insets.into();
        trace!("set_paint_insets {:?}", insets);
        self.widget_state.paint_insets = insets.nonnegative();
    }

    // TODO - This is currently redundant with the code in LayoutCtx::place_child
    /// Given a child and its parent's size, determine the
    /// appropriate paint `Insets` for the parent.
    ///
    /// This is a convenience method; it allows the parent to correctly
    /// propagate a child's desired paint rect, if it extends beyond the bounds
    /// of the parent's layout rect.
    ///
    /// ## Panics
    ///
    /// This method will panic if the child's [`layout()`](WidgetPod::layout) method has not been called yet
    /// and if [`LayoutCtx::place_child()`] has not been called for the child.
    #[track_caller]
    pub fn compute_insets_from_child(
        &mut self,
        child: &WidgetPod<impl Widget>,
        my_size: Size,
    ) -> Insets {
        self.assert_layout_done(child, "compute_insets_from_child");
        self.assert_placed(child, "compute_insets_from_child");
        let parent_bounds = Rect::ZERO.with_size(my_size);
        let union_paint_rect = self
            .get_child_state(child)
            .paint_rect()
            .union(parent_bounds);
        union_paint_rect - parent_bounds
    }

    /// Set an explicit baseline position for this widget.
    ///
    /// The baseline position is used to align widgets that contain text,
    /// such as buttons, labels, and other controls. It may also be used
    /// by other widgets that are opinionated about how they are aligned
    /// relative to neighbouring text, such as switches or checkboxes.
    ///
    /// The provided value should be the distance from the *bottom* of the
    /// widget to the baseline.
    pub fn set_baseline_offset(&mut self, baseline: f64) {
        trace!("set_baseline_offset {}", baseline);
        self.widget_state.baseline_offset = baseline;
    }

    /// Returns whether this widget needs to call [`WidgetPod::layout`]
    pub fn needs_layout(&self) -> bool {
        self.widget_state.needs_layout
    }

    /// Returns whether a child of this widget needs to call [`WidgetPod::layout`]
    pub fn child_needs_layout(&self, child: &WidgetPod<impl Widget>) -> bool {
        self.get_child_state(child).needs_layout
    }

    #[allow(dead_code)]
    pub(crate) fn mark_as_visited(&self, visited: bool) {
        #[cfg(debug_assertions)]
        self.widget_state.mark_as_visited(visited);
    }

    /// The distance from the bottom of the given widget to the baseline.
    ///
    /// ## Panics
    ///
    /// This method will panic if [`WidgetPod::layout`] has not been called yet for
    /// the child.
    #[track_caller]
    pub fn child_baseline_offset(&self, child: &WidgetPod<impl Widget>) -> f64 {
        self.assert_layout_done(child, "child_baseline_offset");
        self.get_child_state(child).baseline_offset
    }

    /// Get the given child's layout rect.
    ///
    /// ## Panics
    ///
    /// This method will panic if [`WidgetPod::layout`] and [`LayoutCtx::place_child`]
    /// have not been called yet for the child.
    #[track_caller]
    pub fn child_layout_rect(&self, child: &WidgetPod<impl Widget>) -> Rect {
        self.assert_layout_done(child, "child_layout_rect");
        self.assert_placed(child, "child_layout_rect");
        self.get_child_state(child).layout_rect()
    }

    /// Get the given child's paint rect.
    ///
    /// ## Panics
    ///
    /// This method will panic if [`WidgetPod::layout`] and [`LayoutCtx::place_child`]
    /// have not been called yet for the child.
    #[track_caller]
    pub fn child_paint_rect(&self, child: &WidgetPod<impl Widget>) -> Rect {
        self.assert_layout_done(child, "child_paint_rect");
        self.assert_placed(child, "child_paint_rect");
        self.get_child_state(child).paint_rect()
    }

    /// Get the given child's size.
    ///
    /// ## Panics
    ///
    /// This method will panic if [`WidgetPod::layout`] has not been called yet for
    /// the child.
    #[track_caller]
    pub fn child_size(&self, child: &WidgetPod<impl Widget>) -> Size {
        self.assert_layout_done(child, "child_size");
        self.get_child_state(child).layout_rect().size()
    }

    /// Skips running the layout pass and calling `place_child` on the child.
    ///
    /// This may be removed in the future. Currently it's useful for
    /// stashed children and children whose layout is cached.
    pub fn skip_layout(&mut self, child: &mut WidgetPod<impl Widget>) {
        #[cfg(debug_assertions)]
        self.get_child_state(child).mark_as_visited(true);
        self.get_child_state_mut(child).needs_layout = false;
    }

    /// Gives the widget a clip path.
    ///
    /// A widget's clip path will have two effects:
    /// - It serves as a mask for painting operations of the widget's children (*not* the widget itself).
    /// - Pointer events must be inside that path to reach the widget's children.
    pub fn set_clip_path(&mut self, path: Rect) {
        trace!("set_clip_path {:?}", path);
        self.widget_state.clip = Some(path);
        // TODO - Updating the clip path may have
        // other knock-on effects we'd need to document.
        self.widget_state.request_accessibility = true;
        self.widget_state.needs_accessibility = true;
        self.widget_state.needs_paint = true;
    }

    /// Remove the widget's clip path.
    ///
    /// See [`LayoutCtx::set_clip_path`] for details.
    pub fn clear_clip_path(&mut self) {
        trace!("clear_clip_path");
        self.widget_state.clip = None;
        // TODO - Updating the clip path may have
        // other knock-on effects we'd need to document.
        self.widget_state.request_accessibility = true;
        self.widget_state.needs_accessibility = true;
        self.widget_state.needs_paint = true;
    }

    /// Set the position of a child widget, in the parent's coordinate space.
    /// This will affect the parent's display rect.
    ///
    /// Container widgets must call this method with each non-stashed child in their
    /// layout method, after calling `child.layout(...)`.
    ///
    /// ## Panics
    ///
    /// This method will panic if [`WidgetPod::layout`] has not been called yet for
    /// the child.
    #[track_caller]
    pub fn place_child<W: Widget>(&mut self, child: &mut WidgetPod<W>, origin: Point) {
        self.assert_layout_done(child, "place_child");
        if origin != self.get_child_state_mut(child).origin {
            self.get_child_state_mut(child).origin = origin;
            self.get_child_state_mut(child).translation_changed = true;
        }
        self.get_child_state_mut(child)
            .is_expecting_place_child_call = false;

        self.widget_state.local_paint_rect = self
            .widget_state
            .local_paint_rect
            .union(self.get_child_state(child).paint_rect());
    }
}

impl ComposeCtx<'_> {
    pub fn needs_compose(&self) -> bool {
        self.widget_state.needs_compose
    }

    /// Set a translation for the child widget.
    ///
    /// The translation is applied on top of the position from [`LayoutCtx::place_child`].
    pub fn set_child_translation<W: Widget>(
        &mut self,
        child: &mut WidgetPod<W>,
        translation: Vec2,
    ) {
        let child = self.get_child_state_mut(child);
        if translation != child.translation {
            child.translation = translation;
            child.translation_changed = true;
        }
    }
}

// --- MARK: OTHER STUFF ---
impl_context_method!(LayoutCtx<'_>, PaintCtx<'_>, {
    /// Get the contexts needed to build and paint text sections.
    pub fn text_contexts(&mut self) -> (&mut FontContext, &mut LayoutContext<TextBrush>) {
        (
            &mut self.global_state.font_context,
            &mut self.global_state.text_layout_context,
        )
    }
});

// --- MARK: RAW WRAPPERS ---
macro_rules! impl_get_raw {
    ($SomeCtx:tt) => {
        impl<'s> $SomeCtx<'s> {
            /// Get a child context and a raw shared reference to a child widget.
            ///
            /// The child context can be used to call context methods on behalf of the
            /// child widget.
            pub fn get_raw_ref<'a, 'r, Child: Widget>(
                &'a mut self,
                child: &'a mut WidgetPod<Child>,
            ) -> RawWrapper<'r, $SomeCtx<'r>, Child>
            where
                'a: 'r,
                's: 'r,
            {
                let child_state_mut = self
                    .widget_state_children
                    .get_child_mut(child.id().to_raw())
                    .expect("get_raw_ref: child not found");
                let child_mut = self
                    .widget_children
                    .get_child_mut(child.id().to_raw())
                    .expect("get_raw_ref: child not found");
                #[allow(clippy::needless_update)]
                let child_ctx = $SomeCtx {
                    widget_state: child_state_mut.item,
                    widget_state_children: child_state_mut.children,
                    widget_children: child_mut.children,
                    global_state: self.global_state,
                    ..*self
                };
                RawWrapper {
                    ctx: child_ctx,
                    widget: child_mut.item.as_dyn_any().downcast_ref().unwrap(),
                }
            }

            /// Get a raw mutable reference to a child widget.
            ///
            /// See documentation for [`AllowRawMut`] for more details.
            pub fn get_raw_mut<'a, 'r, Child: Widget + AllowRawMut>(
                &'a mut self,
                child: &'a mut WidgetPod<Child>,
            ) -> RawWrapperMut<'r, $SomeCtx<'r>, Child>
            where
                'a: 'r,
                's: 'r,
            {
                let child_state_mut = self
                    .widget_state_children
                    .get_child_mut(child.id().to_raw())
                    .expect("get_raw_mut: child not found");
                let child_mut = self
                    .widget_children
                    .get_child_mut(child.id().to_raw())
                    .expect("get_raw_mut: child not found");
                #[allow(clippy::needless_update)]
                let child_ctx = $SomeCtx {
                    widget_state: child_state_mut.item,
                    widget_state_children: child_state_mut.children,
                    widget_children: child_mut.children,
                    global_state: self.global_state,
                    ..*self
                };
                RawWrapperMut {
                    parent_widget_state: &mut self.widget_state,
                    ctx: child_ctx,
                    widget: child_mut.item.as_mut_dyn_any().downcast_mut().unwrap(),
                }
            }
        }
    };
}

impl_get_raw!(EventCtx);
impl_get_raw!(LifeCycleCtx);
impl_get_raw!(LayoutCtx);

impl<'s> AccessCtx<'s> {
    pub fn get_raw_ref<'a, 'r, Child: Widget>(
        &'a mut self,
        child: &'a WidgetPod<Child>,
    ) -> RawWrapper<'r, AccessCtx<'r>, Child>
    where
        'a: 'r,
        's: 'r,
    {
        let child_state_mut = self
            .widget_state_children
            .get_child_mut(child.id().to_raw())
            .expect("get_raw_ref: child not found");
        let child_mut = self
            .widget_children
            .get_child_mut(child.id().to_raw())
            .expect("get_raw_ref: child not found");
        let child_ctx = AccessCtx {
            widget_state: child_state_mut.item,
            widget_state_children: child_state_mut.children,
            widget_children: child_mut.children,
            global_state: self.global_state,
            tree_update: self.tree_update,
            rebuild_all: self.rebuild_all,
            scale_factor: self.scale_factor,
        };
        RawWrapper {
            ctx: child_ctx,
            widget: child_mut.item.as_dyn_any().downcast_ref().unwrap(),
        }
    }
}

pub struct RawWrapper<'a, Ctx, W> {
    ctx: Ctx,
    widget: &'a W,
}

pub struct RawWrapperMut<'a, Ctx: IsContext, W> {
    parent_widget_state: &'a mut WidgetState,
    ctx: Ctx,
    widget: &'a mut W,
}

impl<Ctx, W> RawWrapper<'_, Ctx, W> {
    pub fn widget(&self) -> &W {
        self.widget
    }

    pub fn ctx(&self) -> &Ctx {
        &self.ctx
    }
}

impl<Ctx: IsContext, W> RawWrapperMut<'_, Ctx, W> {
    pub fn widget(&mut self) -> &mut W {
        self.widget
    }

    pub fn ctx(&mut self) -> &mut Ctx {
        &mut self.ctx
    }
}

impl<'a, Ctx: IsContext, W> Drop for RawWrapperMut<'a, Ctx, W> {
    fn drop(&mut self) {
        self.parent_widget_state
            .merge_up(self.ctx.get_widget_state());
    }
}

mod private {
    pub trait Sealed {}
}

// TODO - Rethink RawWrapper API
// We're exporting a trait with a method that returns a private type.
// It's mostly fine because the trait is sealed anyway, but it's not great for documentation.

#[allow(private_interfaces)]
pub trait IsContext: private::Sealed {
    fn get_widget_state(&mut self) -> &mut WidgetState;
}

macro_rules! impl_context_trait {
    ($SomeCtx:tt) => {
        impl private::Sealed for $SomeCtx<'_> {}

        #[allow(private_interfaces)]
        impl IsContext for $SomeCtx<'_> {
            fn get_widget_state(&mut self) -> &mut WidgetState {
                self.widget_state
            }
        }
    };
}

impl_context_trait!(EventCtx);
impl_context_trait!(LifeCycleCtx);
impl_context_trait!(LayoutCtx);<|MERGE_RESOLUTION|>--- conflicted
+++ resolved
@@ -314,13 +314,8 @@
         /// widget can be considered hovered when some other widget has captured the
         /// pointer (for example, when clicking one widget and dragging to the
         /// next). The documentation should clearly state the resolution.
-<<<<<<< HEAD
         pub fn hovered(&self) -> bool {
             self.widget_state.hovered
-=======
-        pub fn is_hovered(&self) -> bool {
-            self.widget_state.is_hovered
->>>>>>> f5455d26
         }
 
         /// Whether the pointer is captured by this widget.
@@ -407,11 +402,7 @@
     ///
     /// [`clear_cursor`]: EventCtx::clear_cursor
     /// [`override_cursor`]: EventCtx::override_cursor
-<<<<<<< HEAD
     /// [`hovered`]: EventCtx::hovered
-=======
-    /// [`is_hovered`]: EventCtx::is_hovered
->>>>>>> f5455d26
     /// [`has_pointer_capture`]: EventCtx::has_pointer_capture
     pub fn set_cursor(&mut self, cursor: &CursorIcon) {
         trace!("set_cursor {:?}", cursor);
