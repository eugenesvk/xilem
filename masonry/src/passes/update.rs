--- conflicted
+++ resolved
@@ -132,21 +132,12 @@
         hovered_set: &HashSet<WidgetId>,
     ) {
         run_targeted_update_pass(root, Some(widget_id), |widget, ctx| {
-<<<<<<< HEAD
             let hovered = hovered_set.contains(&ctx.widget_id());
 
             if ctx.widget_state.hovered != hovered {
                 widget.on_status_change(ctx, &StatusChange::HoveredChanged(hovered));
             }
             ctx.widget_state.hovered = hovered;
-=======
-            let is_hovered = hovered_set.contains(&ctx.widget_id());
-
-            if ctx.widget_state.is_hovered != is_hovered {
-                widget.on_status_change(ctx, &StatusChange::HoveredChanged(is_hovered));
-            }
-            ctx.widget_state.is_hovered = is_hovered;
->>>>>>> f5455d26
         });
     }
 
@@ -154,11 +145,7 @@
     // TODO - Document the iteration order for update_pointer pass.
     for widget_id in prev_hovered_path.iter().copied() {
         if root.widget_arena.has(widget_id)
-<<<<<<< HEAD
             && root.widget_arena.get_state_mut(widget_id).item.hovered
-=======
-            && root.widget_arena.get_state_mut(widget_id).item.is_hovered
->>>>>>> f5455d26
                 != hovered_set.contains(&widget_id)
         {
             update_hovered_status_of(root, widget_id, &hovered_set);
@@ -166,11 +153,7 @@
     }
     for widget_id in next_hovered_path.iter().copied() {
         if root.widget_arena.has(widget_id)
-<<<<<<< HEAD
             && root.widget_arena.get_state_mut(widget_id).item.hovered
-=======
-            && root.widget_arena.get_state_mut(widget_id).item.is_hovered
->>>>>>> f5455d26
                 != hovered_set.contains(&widget_id)
         {
             update_hovered_status_of(root, widget_id, &hovered_set);
