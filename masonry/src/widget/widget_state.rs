// Copyright 2018 the Xilem Authors and the Druid Authors
// SPDX-License-Identifier: Apache-2.0

#![cfg(not(tarpaulin_include))]

use std::sync::atomic::{AtomicBool, Ordering};
use vello::kurbo::{Insets, Point, Rect, Size, Vec2};

use crate::{CursorIcon, WidgetId};

// TODO - Sort out names of widget state flags in two categories:
// - request_xxx: means this widget needs the xxx pass to run on it
// - needs_xxx: means this widget or one of its descendants has requested the xxx pass

// FIXME https://github.com/linebender/xilem/issues/376 - Make a note documenting this: the only way to get a &mut WidgetState should be in a pass.
// A pass should reborrow the parent widget state (to avoid crossing wires) and call merge_up at
// the end so that invalidations are always bubbled up.
// Widgets with methods that require invalidation (eg Label::set_text) should take a
// &mut WidgetState as a parameter. Because passes reborrow the parent WidgetState, the only
// way to call such a method is during a pass on the given widget.

// TODO: consider using bitflags for the booleans.

/// Generic state for all widgets in the hierarchy.
///
/// This struct contains the widget's layout rect, flags
/// indicating when the widget is active or focused, and other
/// state necessary for the widget to participate in event
/// flow.
///
/// It is provided to [`paint`] calls as a non-mutable reference,
/// largely so a widget can know its size, also because active
/// and focus state can affect the widget's appearance. Other than
/// that, widgets will generally not interact with it directly,
/// but it is an important part of the [`WidgetPod`] struct.
///
/// [`paint`]: crate::Widget::paint
/// [`WidgetPod`]: crate::WidgetPod
#[derive(Clone, Debug)]
pub(crate) struct WidgetState {
    pub(crate) id: WidgetId,

    // --- LAYOUT ---
    /// The size of the widget; this is the value returned by the widget's layout
    /// method.
    pub(crate) size: Size,
    /// The origin of the widget in the parent's coordinate space; together with
    /// `size` these constitute the widget's layout rect.
    pub(crate) origin: Point,
    /// The origin of the widget in the window coordinate space;
    pub(crate) window_origin: Point,
    /// The insets applied to the layout rect to generate the paint rect.
    /// In general, these will be zero; the exception is for things like
    /// drop shadows or overflowing text.
    pub(crate) paint_insets: Insets,
    // TODO - Document
    // The computed paint rect, in local coordinates.
    pub(crate) local_paint_rect: Rect,
    /// The offset of the baseline relative to the bottom of the widget.
    ///
    /// In general, this will be zero; the bottom of the widget will be considered
    /// the baseline. Widgets that contain text or controls that expect to be
    /// laid out alongside text can set this as appropriate.
    pub(crate) baseline_offset: f64,
    // TODO - Remove
    pub(crate) is_portal: bool,

    /// Tracks whether widget is eligible for IME events.
    /// Should be immutable after `WidgetAdded` event.
    pub(crate) is_text_input: bool,
    /// The area of the widget that is being edited by
    /// an IME, in local coordinates.
    pub(crate) ime_area: Option<Rect>,

    // TODO - Use general Shape
    // Currently Kurbo doesn't really provide a type that lets us
    // efficiently hold an arbitrary shape.
    pub(crate) clip: Option<Rect>,

    // TODO - Handle matrix transforms
    pub(crate) translation: Vec2,
    pub(crate) translation_changed: bool,

    // --- PASSES ---
    /// `WidgetAdded` hasn't been sent to this widget yet.
    pub(crate) is_new: bool,

    /// A flag used to track and debug missing calls to `place_child`.
    pub(crate) is_expecting_place_child_call: bool,

    /// This widget explicitly requested layout
    pub(crate) request_layout: bool,
    /// This widget or a descendant explicitly requested layout
    pub(crate) needs_layout: bool,

    pub(crate) needs_invert_color_mode: bool,

    /// This widget explicitly requested style
    /// This widget or a descendant explicitly requested style
    pub(crate) needs_style: bool,

    /// The compose method must be called on this widget
    pub(crate) request_compose: bool,
    /// The compose method must be called on this widget or a descendant
    pub(crate) needs_compose: bool,

    /// The paint method must be called on this widget
    pub(crate) request_paint: bool,
    /// The paint method must be called on this widget or a descendant
    pub(crate) needs_paint: bool,

    /// The accessibility method must be called on this widget
    pub(crate) request_accessibility: bool,
    /// The accessibility method must be called on this widget or a descendant
    pub(crate) needs_accessibility: bool,

    /// An animation must run on this widget
    pub(crate) request_anim: bool,
    /// An animation must run on this widget or a descendant
    pub(crate) needs_anim: bool,

    /// This widget or a descendant changed its `is_explicitly_disabled` value
    pub(crate) needs_update_disabled: bool,
    /// This widget or a descendant changed its `is_explicitly_stashed` value
    pub(crate) needs_update_stashed: bool,

    pub(crate) update_focus_chain: bool,

    pub(crate) focus_chain: Vec<WidgetId>,

    pub(crate) children_changed: bool,

    // TODO - Remove and handle in WidgetRoot instead
    pub(crate) cursor: Option<CursorIcon>,

    // --- STATUS ---
    /// This widget has been disabled.
    pub(crate) is_explicitly_disabled: bool,
    /// This widget or an ancestor has been disabled.
    pub(crate) is_disabled: bool,

    // TODO - Document concept of "stashing".
    /// This widget has been stashed.
    pub(crate) is_explicitly_stashed: bool,
    /// This widget or an ancestor has been stashed.
    pub(crate) is_stashed: bool,

<<<<<<< HEAD
    pub(crate) hovered: bool,
=======
    pub(crate) is_hovered: bool,
>>>>>>> f5455d26

    /// In the focused path, starting from window and ending at the focused widget.
    /// Descendants of the focused widget are not in the focused path.
    pub(crate) has_focus: bool,

    /// Whether this specific widget is in the focus chain.
    pub(crate) in_focus_chain: bool,

    // --- DEBUG INFO ---
    // Used in event/lifecycle/etc methods that are expected to be called recursively
    // on a widget's children, to make sure each child was visited.
    #[cfg(debug_assertions)]
    pub(crate) needs_visit: VisitBool,

    // TODO - document
    #[cfg(debug_assertions)]
    pub(crate) widget_name: &'static str,
}

// This is a hack to have a simple Clone impl for WidgetState
#[derive(Debug)]
pub(crate) struct VisitBool(pub AtomicBool);

impl WidgetState {
    pub(crate) fn new(id: WidgetId, widget_name: &'static str) -> WidgetState {
        WidgetState {
            needs_invert_color_mode: false,
            id,
            origin: Point::ORIGIN,
            window_origin: Point::ORIGIN,
            size: Size::ZERO,
            is_expecting_place_child_call: false,
            paint_insets: Insets::ZERO,
            local_paint_rect: Rect::ZERO,
            is_portal: false,
            is_text_input: false,
            ime_area: None,
            clip: Default::default(),
            translation: Vec2::ZERO,
            translation_changed: false,
            is_explicitly_disabled: false,
            is_explicitly_stashed: false,
            is_disabled: false,
            is_stashed: false,
            baseline_offset: 0.0,
            is_new: true,
<<<<<<< HEAD
            hovered: false,
=======
            is_hovered: false,
>>>>>>> f5455d26
            request_layout: true,
            needs_layout: true,
            needs_style: false,
            request_compose: true,
            needs_compose: true,
            request_paint: true,
            needs_paint: true,
            request_accessibility: true,
            needs_accessibility: true,
            has_focus: false,
            in_focus_chain: false,
            request_anim: true,
            needs_anim: true,
            needs_update_disabled: true,
            needs_update_stashed: true,
            focus_chain: Vec::new(),
            children_changed: true,
            cursor: None,
            update_focus_chain: true,
            #[cfg(debug_assertions)]
            needs_visit: VisitBool(false.into()),
            #[cfg(debug_assertions)]
            widget_name,
        }
    }

    /// Create a dummy root state.
    ///
    /// This is useful for passes that need a parent state for the root widget.
    pub(crate) fn synthetic(id: WidgetId, size: Size) -> WidgetState {
        WidgetState {
            size,
            is_new: false,
            needs_layout: false,
            request_compose: false,
            needs_compose: false,
            request_paint: false,
            needs_paint: false,
            request_accessibility: false,
            needs_accessibility: false,
            request_anim: false,
            needs_anim: false,
            needs_update_disabled: false,
            needs_update_stashed: false,
            children_changed: false,
            update_focus_chain: false,
            needs_invert_color_mode: false,
            ..WidgetState::new(id, "<root>")
        }
    }

    pub(crate) fn mark_as_visited(&self, visited: bool) {
        #[cfg(debug_assertions)]
        {
            // TODO - the "!visited" is annoying
            self.needs_visit.0.store(!visited, Ordering::SeqCst);
        }
    }

    #[cfg(debug_assertions)]
    pub(crate) fn needs_visit(&self) -> bool {
        self.needs_visit.0.load(Ordering::SeqCst)
    }

    /// Update to incorporate state changes from a child.
    ///
    /// This method is idempotent and can be called multiple times.
    //
    // TODO: though this method takes child state mutably, child state currently isn't actually
    // mutated anymore. This method may start doing so again in the future, so keep taking &mut for
    // now.
    pub(crate) fn merge_up(&mut self, child_state: &mut WidgetState) {
        self.needs_layout |= child_state.needs_layout;
        self.needs_style |= child_state.needs_style;
        self.needs_compose |= child_state.needs_compose;
        self.needs_paint |= child_state.needs_paint;
        self.needs_anim |= child_state.needs_anim;
        self.needs_accessibility |= child_state.needs_accessibility;
        self.needs_update_disabled |= child_state.needs_update_disabled;
        self.has_focus |= child_state.has_focus;
        self.children_changed |= child_state.children_changed;
        self.update_focus_chain |= child_state.update_focus_chain;
        self.needs_update_stashed |= child_state.needs_update_stashed;
        self.needs_invert_color_mode |= child_state.needs_invert_color_mode;
    }

    #[inline]
    pub(crate) fn size(&self) -> Size {
        self.size
    }

    /// The paint region for this widget.
    ///
    /// For more information, see [`WidgetPod::paint_rect`](crate::WidgetPod::paint_rect).
    pub fn paint_rect(&self) -> Rect {
        self.local_paint_rect + self.origin.to_vec2()
    }

    /// The rectangle used when calculating layout with other widgets
    ///
    /// For more information, see [`WidgetPod::layout_rect`](crate::WidgetPod::layout_rect).
    pub fn layout_rect(&self) -> Rect {
        Rect::from_origin_size(self.origin, self.size)
    }

    /// The [`layout_rect`](crate::WidgetPod::layout_rect) in window coordinates.
    ///
    /// This might not map to a visible area of the screen, eg if the widget is scrolled
    /// away.
    pub fn window_layout_rect(&self) -> Rect {
        Rect::from_origin_size(self.window_origin(), self.size)
    }

    /// The clip path of the widget, if any was set.
    ///
    /// For more information, see [`LayoutCtx::set_clip_path`](crate::LayoutCtx::set_clip_path).
    pub fn clip_path(&self) -> Option<Rect> {
        self.clip
    }

    /// Returns the area being edited by an IME, in global coordinates.
    ///
    /// By default, returns the same as [`Self::window_layout_rect`].
    pub(crate) fn get_ime_area(&self) -> Rect {
        self.ime_area.unwrap_or_else(|| self.size.to_rect()) + self.window_origin.to_vec2()
    }

    pub(crate) fn window_origin(&self) -> Point {
        self.window_origin
    }
}

impl Clone for VisitBool {
    fn clone(&self) -> Self {
        VisitBool(self.0.load(Ordering::SeqCst).into())
    }
}<|MERGE_RESOLUTION|>--- conflicted
+++ resolved
@@ -145,11 +145,7 @@
     /// This widget or an ancestor has been stashed.
     pub(crate) is_stashed: bool,
 
-<<<<<<< HEAD
     pub(crate) hovered: bool,
-=======
-    pub(crate) is_hovered: bool,
->>>>>>> f5455d26
 
     /// In the focused path, starting from window and ending at the focused widget.
     /// Descendants of the focused widget are not in the focused path.
@@ -196,11 +192,7 @@
             is_stashed: false,
             baseline_offset: 0.0,
             is_new: true,
-<<<<<<< HEAD
             hovered: false,
-=======
-            is_hovered: false,
->>>>>>> f5455d26
             request_layout: true,
             needs_layout: true,
             needs_style: false,
