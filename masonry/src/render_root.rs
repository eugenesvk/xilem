// Copyright 2019 the Xilem Authors and the Druid Authors
// SPDX-License-Identifier: Apache-2.0

use std::collections::{HashMap, VecDeque};

use accesskit::{ActionRequest, Tree, TreeUpdate};
use parley::fontique::{self, Collection, CollectionOptions};
use parley::{FontContext, LayoutContext};
use tracing::warn;
use vello::kurbo::{self, Rect};
use vello::Scene;
use xilem_colors::Colorix;

#[cfg(not(target_arch = "wasm32"))]
use std::time::Instant;
#[cfg(target_arch = "wasm32")]
use web_time::Instant;

use crate::debug_logger::DebugLogger;
use crate::dpi::{LogicalPosition, LogicalSize, PhysicalSize};
use crate::event::{PointerEvent, TextEvent, WindowEvent};
use crate::passes::accessibility::root_accessibility;
use crate::passes::compose::root_compose;
use crate::passes::event::{root_on_access_event, root_on_pointer_event, root_on_text_event};
use crate::passes::layout::root_layout;
use crate::passes::mutate::{mutate_widget, run_mutate_pass};
use crate::passes::paint::root_paint;
use crate::passes::recurse_on_children;
use crate::passes::update::{
    run_update_anim_pass, run_update_disabled_pass, run_update_focus_chain_pass,
    run_update_focus_pass, run_update_new_widgets_pass, run_update_pointer_pass,
    run_update_scroll_pass, run_update_stashed_pass,
};
use crate::text::TextBrush;
use crate::tree_arena::{ArenaMut, TreeArena};
use crate::widget::WidgetArena;
use crate::widget::{WidgetMut, WidgetRef, WidgetState};
use crate::{
    AccessEvent, Action, BoxConstraints, CursorIcon, Handled, QueryCtx, Widget, WidgetId, WidgetPod,
};

// --- MARK: STRUCTS ---

pub struct RenderRoot {
    pub(crate) root: WidgetPod<Box<dyn Widget>>,
    pub(crate) size_policy: WindowSizePolicy,
    pub(crate) size: PhysicalSize<u32>,
    // TODO - Currently this is always 1.0
    // kurbo coordinates are assumed to be in logical pixels
    pub(crate) scale_factor: f64,
    /// Is `Some` if the most recently displayed frame was an animation frame.
    pub(crate) last_anim: Option<Instant>,
    pub(crate) last_mouse_pos: Option<LogicalPosition<f64>>,
    pub(crate) cursor_icon: CursorIcon,
    pub(crate) state: RenderRootState,
    // TODO - Add "access_tree_active" to detect when you don't need to update the
    // access tree
    pub(crate) rebuild_access_tree: bool,
    pub(crate) widget_arena: WidgetArena,
}

// TODO - Document these fields.
pub(crate) struct RenderRootState {
    pub(crate) colors: Colorix,
    pub(crate) debug_logger: DebugLogger,
    pub(crate) signal_queue: VecDeque<RenderRootSignal>,
    pub(crate) focused_widget: Option<WidgetId>,
    pub(crate) focused_path: Vec<WidgetId>,
    pub(crate) next_focused_widget: Option<WidgetId>,
    pub(crate) scroll_request_targets: Vec<(WidgetId, Rect)>,
    pub(crate) hovered_path: Vec<WidgetId>,
    pub(crate) pointer_capture_target: Option<WidgetId>,
    pub(crate) cursor_icon: CursorIcon,
    pub(crate) font_context: FontContext,
    pub(crate) text_layout_context: LayoutContext<TextBrush>,
    pub(crate) mutate_callbacks: Vec<MutateCallback>,
    pub(crate) is_ime_active: bool,
    pub(crate) scenes: HashMap<WidgetId, Scene>,
}

pub(crate) struct MutateCallback {
    pub(crate) id: WidgetId,
    pub(crate) callback: Box<dyn FnOnce(WidgetMut<'_, Box<dyn Widget>>)>,
}

/// Defines how a windows size should be determined
#[derive(Copy, Clone, Debug, Default, PartialEq)]
pub enum WindowSizePolicy {
    /// Use the content of the window to determine the size.
    ///
    /// If you use this option, your root widget will be passed infinite constraints;
    /// you are responsible for ensuring that your content picks an appropriate size.
    Content,
    /// Use the provided window size.
    #[default]
    User,
}

pub struct RenderRootOptions {
    pub use_system_fonts: bool,
    pub size_policy: WindowSizePolicy,
    pub scale_factor: f64,
}

pub enum RenderRootSignal {
    Action(Action, WidgetId),
    StartIme,
    EndIme,
    ImeMoved(LogicalPosition<f64>, LogicalSize<f64>),
    RequestRedraw,
    RequestAnimFrame,
    TakeFocus,
    SetCursor(CursorIcon),
    SetSize(PhysicalSize<u32>),
    SetTitle(String),
}

impl RenderRoot {
    pub fn new(
        root_widget: impl Widget,
        RenderRootOptions {
            use_system_fonts,
            size_policy,
            scale_factor,
        }: RenderRootOptions,
    ) -> Self {
        let mut root = RenderRoot {
            root: WidgetPod::new(root_widget).boxed(),
            size_policy,
            size: PhysicalSize::new(0, 0),
            scale_factor,
            last_anim: None,
            last_mouse_pos: None,
            cursor_icon: CursorIcon::Default,
            state: RenderRootState {
                colors: Colorix::init(),
                debug_logger: DebugLogger::new(false),
                signal_queue: VecDeque::new(),
                focused_widget: None,
                focused_path: Vec::new(),
                next_focused_widget: None,
                scroll_request_targets: Vec::new(),
                hovered_path: Vec::new(),
                pointer_capture_target: None,
                cursor_icon: CursorIcon::Default,
                font_context: FontContext {
                    collection: Collection::new(CollectionOptions {
                        system_fonts: use_system_fonts,
                        ..Default::default()
                    }),
                    source_cache: Default::default(),
                },
                text_layout_context: LayoutContext::new(),
                mutate_callbacks: Vec::new(),
                is_ime_active: false,
                scenes: HashMap::new(),
            },
            widget_arena: WidgetArena {
                widgets: TreeArena::new(),
                widget_states: TreeArena::new(),
            },
            rebuild_access_tree: true,
        };

        // We run a set of passes to initialize the widget tree
        run_update_new_widgets_pass(&mut root);
        // TODO - Remove this line
        let mut dummy_state = WidgetState::synthetic(root.root.id(), root.get_kurbo_size());
        root.post_event_processing(&mut dummy_state);

        // We run a layout pass right away to have a SetSize signal ready
        if size_policy == WindowSizePolicy::Content {
            root.root_layout();
        }

        root
    }

    fn root_state(&mut self) -> &mut WidgetState {
        self.widget_arena
            .widget_states
            .root_token_mut()
            .into_child_mut(self.root.id().to_raw())
            .expect("root widget not in widget tree")
            .item
    }

    pub fn update_color_mode(&mut self) {
        let root_state = self.widget_arena.get_state_mut(self.root.id()).item.clone();
        dbg!(root_state.needs_invert_color_mode);
        if root_state.needs_invert_color_mode {
            //dbg!(root_state.needs_invert_color_mode);
            //self.state.colors.invert_mode();
            self.request_render_all();
        }
        
    }

    // --- MARK: WINDOW_EVENT ---
    pub fn handle_window_event(&mut self, event: WindowEvent) -> Handled {
        match event {
            WindowEvent::Rescale(scale_factor) => {
                self.scale_factor = scale_factor;
                self.request_render_all();
                Handled::Yes
            }
            WindowEvent::Resize(size) => {
                self.size = size;
                self.root_state().needs_layout = true;
                self.state.emit_signal(RenderRootSignal::RequestRedraw);
                Handled::Yes
            }
            WindowEvent::AnimFrame => {
                let now = Instant::now();
                // TODO: this calculation uses wall-clock time of the paint call, which
                // potentially has jitter.
                //
                // See https://github.com/linebender/druid/issues/85 for discussion.
                let last = self.last_anim.take();
                let elapsed_ns = last.map(|t| now.duration_since(t).as_nanos()).unwrap_or(0) as u64;

                self.root_anim_frame(elapsed_ns);

                // If this animation will continue, store the time.
                // If a new animation starts, then it will have zero reported elapsed time.
                let animation_continues = self.root_state().needs_anim;
                self.last_anim = animation_continues.then_some(now);

                Handled::Yes
            }
            WindowEvent::RebuildAccessTree => {
                self.rebuild_access_tree = true;
                self.state.emit_signal(RenderRootSignal::RequestRedraw);
                Handled::Yes
            }
        }
    }

    // --- MARK: PUB FUNCTIONS ---
    pub fn handle_pointer_event(&mut self, event: PointerEvent) -> Handled {
        self.root_on_pointer_event(event)
    }

    pub fn handle_text_event(&mut self, event: TextEvent) -> Handled {
        self.root_on_text_event(event)
    }

    pub(crate) fn root_anim_frame(&mut self, elapsed_ns: u64) {
        run_update_anim_pass(self, elapsed_ns);

        let mut root_state = self.widget_arena.get_state_mut(self.root.id()).item.clone();
        self.post_event_processing(&mut root_state);
    }

    /// Registers all fonts that exist in the given data.
    ///
    /// Returns a list of pairs each containing the family identifier and fonts
    /// added to that family.
    pub fn register_fonts(
        &mut self,
        data: Vec<u8>,
    ) -> Vec<(fontique::FamilyId, Vec<fontique::FontInfo>)> {
        self.state.font_context.collection.register_fonts(data)
    }

    /// Add a font from its raw data for use in tests.
    /// The font is added to the fallback chain for Latin scripts.
    /// This is expected to be used with
    /// [`RenderRootOptions.use_system_fonts = false`](RenderRootOptions::use_system_fonts)
    /// to ensure rendering is consistent cross-platform.
    ///
    /// We expect to develop a much more fully-featured font API in the future, but
    /// this is necessary for our testing of Masonry.
    pub fn add_test_font(
        &mut self,
        data: Vec<u8>,
    ) -> Vec<(fontique::FamilyId, Vec<fontique::FontInfo>)> {
        let families = self.register_fonts(data);
        // Make sure that all of these fonts are in the fallback chain for the Latin script.
        // <https://en.wikipedia.org/wiki/Script_(Unicode)#Latn>
        self.state
            .font_context
            .collection
            .append_fallbacks(*b"Latn", families.iter().map(|(family, _)| *family));
        families
    }

    pub fn redraw(&mut self) -> (Scene, TreeUpdate) {
        if self.root_state().needs_layout {
            self.root_layout();
        }
        if self.root_state().needs_layout {
            warn!("Widget requested layout during layout pass");
            self.state.emit_signal(RenderRootSignal::RequestRedraw);
        }

        // TODO - Handle invalidation regions
        // TODO - Improve caching of scenes.
        (self.root_paint(), self.root_accessibility())
    }

    pub fn pop_signal(&mut self) -> Option<RenderRootSignal> {
        self.state.signal_queue.pop_front()
    }

    pub fn pop_signal_matching(
        &mut self,
        predicate: impl Fn(&RenderRootSignal) -> bool,
    ) -> Option<RenderRootSignal> {
        let idx = self.state.signal_queue.iter().position(predicate)?;
        self.state.signal_queue.remove(idx)
    }

    pub fn cursor_icon(&self) -> CursorIcon {
        self.cursor_icon
    }

    // --- MARK: ACCESS WIDGETS---
    /// Get a [`WidgetRef`] to the root widget.
    pub fn get_root_widget(&self) -> WidgetRef<dyn Widget> {
        let root_state_token = self.widget_arena.widget_states.root_token();
        let root_widget_token = self.widget_arena.widgets.root_token();
        let state_ref = root_state_token
            .into_child(self.root.id().to_raw())
            .expect("root widget not in widget tree");
        let widget_ref = root_widget_token
            .into_child(self.root.id().to_raw())
            .expect("root widget not in widget tree");

        // Our WidgetArena stores all widgets as Box<dyn Widget>, but the "true"
        // type of our root widget is *also* Box<dyn Widget>. We downcast so we
        // don't add one more level of indirection to this.
        let widget = widget_ref
            .item
            .as_dyn_any()
            .downcast_ref::<Box<dyn Widget>>()
            .unwrap();

        let ctx = QueryCtx {
            global_state: &self.state,
            widget_state_children: state_ref.children,
            widget_children: widget_ref.children,
            widget_state: state_ref.item,
        };

        WidgetRef { ctx, widget }
    }

    /// Get a [`WidgetRef`] to a specific widget.
    pub fn get_widget(&self, id: WidgetId) -> Option<WidgetRef<dyn Widget>> {
        let state_ref = self.widget_arena.widget_states.find(id.to_raw())?;
        let widget_ref = self
            .widget_arena
            .widgets
            .find(id.to_raw())
            .expect("found state but not widget");

        // Box<dyn Widget> -> &dyn Widget
        // Without this step, the type of `WidgetRef::widget` would be
        // `&Box<dyn Widget> as &dyn Widget`, which would be an additional layer
        // of indirection.
        let widget = widget_ref.item;
        let widget: &dyn Widget = &**widget;
        let ctx = QueryCtx {
            global_state: &self.state,
            widget_state_children: state_ref.children,
            widget_children: widget_ref.children,
            widget_state: state_ref.item,
        };
        Some(WidgetRef { ctx, widget })
    }

    /// Get a [`WidgetMut`] to the root widget.
    ///
    /// Because of how `WidgetMut` works, it can only be passed to a user-provided callback.
    pub fn edit_root_widget<R>(
        &mut self,
        f: impl FnOnce(WidgetMut<'_, Box<dyn Widget>>) -> R,
    ) -> R {
        let res = mutate_widget(self, self.root.id(), |mut widget_mut| {
            // Our WidgetArena stores all widgets as Box<dyn Widget>, but the "true"
            // type of our root widget is *also* Box<dyn Widget>. We downcast so we
            // don't add one more level of indirection to this.
            let widget = widget_mut
                .widget
                .as_mut_dyn_any()
                .downcast_mut::<Box<dyn Widget>>()
                .unwrap();
            let widget_mut = WidgetMut {
                ctx: widget_mut.ctx.reborrow_mut(),
                widget,
            };
            f(widget_mut)
        });

        let mut root_state = self.widget_arena.get_state_mut(self.root.id()).item.clone();
        self.post_event_processing(&mut root_state);

        res
    }

    /// Get a [`WidgetMut`] to a specific widget.
    ///
    /// Because of how `WidgetMut` works, it can only be passed to a user-provided callback.
    pub fn edit_widget<R>(
        &mut self,
        id: WidgetId,
        f: impl FnOnce(WidgetMut<'_, Box<dyn Widget>>) -> R,
    ) -> R {
        let res = mutate_widget(self, id, f);

        let mut root_state = self.widget_arena.get_state_mut(self.root.id()).item.clone();
        self.post_event_processing(&mut root_state);

        res
    }

    // --- MARK: POINTER_EVENT ---
    fn root_on_pointer_event(&mut self, event: PointerEvent) -> Handled {
        let mut dummy_state = WidgetState::synthetic(self.root.id(), self.get_kurbo_size());

        let handled = root_on_pointer_event(self, &mut dummy_state, &event);
        run_update_pointer_pass(self, &mut dummy_state);

        self.post_event_processing(&mut dummy_state);
        self.get_root_widget().debug_validate(false);

        handled
    }

    // --- MARK: TEXT_EVENT ---
    fn root_on_text_event(&mut self, event: TextEvent) -> Handled {
        let mut dummy_state = WidgetState::synthetic(self.root.id(), self.get_kurbo_size());

        if matches!(event, TextEvent::FocusChange(false)) {
            root_on_pointer_event(self, &mut dummy_state, &PointerEvent::new_pointer_leave());
        }

        let handled = root_on_text_event(self, &mut dummy_state, &event);
        run_update_focus_pass(self, &mut dummy_state);

        self.post_event_processing(&mut dummy_state);
        self.get_root_widget().debug_validate(false);

        handled
    }

    // --- MARK: ACCESS_EVENT ---
    pub fn root_on_access_event(&mut self, event: ActionRequest) {
        let mut dummy_state = WidgetState::synthetic(self.root.id(), self.get_kurbo_size());

        let Ok(id) = event.target.0.try_into() else {
            warn!("Received ActionRequest with id 0. This shouldn't be possible.");
            return;
        };
        let event = AccessEvent {
            target: WidgetId(id),
            action: event.action,
            data: event.data,
        };

        root_on_access_event(self, &mut dummy_state, &event);

        self.post_event_processing(&mut dummy_state);
        self.get_root_widget().debug_validate(false);
    }

    // --- MARK: LAYOUT ---
    pub(crate) fn root_layout(&mut self) {
        let window_size = self.get_kurbo_size();
        let bc = match self.size_policy {
            WindowSizePolicy::User => BoxConstraints::tight(window_size),
            WindowSizePolicy::Content => BoxConstraints::UNBOUNDED,
        };

        let mut dummy_state = WidgetState::synthetic(self.root.id(), self.get_kurbo_size());
        let size = root_layout(self, &mut dummy_state, &bc);

        if let WindowSizePolicy::Content = self.size_policy {
            let new_size = LogicalSize::new(size.width, size.height).to_physical(self.scale_factor);
            if self.size != new_size {
                self.size = new_size;
                self.state.emit_signal(RenderRootSignal::SetSize(new_size));
            }
        }

        run_update_pointer_pass(self, &mut dummy_state);

        self.post_event_processing(&mut dummy_state);
    }

    // --- MARK: PAINT ---
    fn root_paint(&mut self) -> Scene {
        root_paint(self)
    }

    // --- MARK: ACCESSIBILITY ---
    // TODO - Integrate in unit tests?
    fn root_accessibility(&mut self) -> TreeUpdate {
        let mut tree_update = root_accessibility(self, self.rebuild_access_tree, self.scale_factor);
        self.rebuild_access_tree = false;

        tree_update.tree = Some(Tree {
            root: self.root.id().into(),
            app_name: None,
            toolkit_name: Some("Masonry".to_string()),
            toolkit_version: Some(env!("CARGO_PKG_VERSION").to_string()),
        });

        tree_update
    }

    pub(crate) fn get_kurbo_size(&self) -> kurbo::Size {
        let size = self.size.to_logical(self.scale_factor);
        kurbo::Size::new(size.width, size.height)
    }

    // --- MARK: POST-EVENT ---
    fn post_event_processing(&mut self, widget_state: &mut WidgetState) {
        // If children are changed during the handling of an event,
        // we need to send RouteWidgetAdded now, so that they are ready for update/layout.
        if widget_state.children_changed {
            run_update_new_widgets_pass(self);
        }

        if self.state.debug_logger.layout_tree.root.is_none() {
            self.state.debug_logger.layout_tree.root = Some(self.root.id().to_raw() as u32);
        }

        if !self.state.scroll_request_targets.is_empty() {
            run_update_scroll_pass(self);
        }

        if self.root_state().needs_compose && !self.root_state().needs_layout {
            root_compose(self, widget_state);
        }

        // Update the disabled and stashed state if necessary
        // Always do this before updating the focus-chain
        if self.root_state().needs_update_disabled {
            run_update_disabled_pass(self);
        }
        if self.root_state().needs_update_stashed {
            run_update_stashed_pass(self);
        }

        // Update the focus-chain if necessary
        // Always do this before sending focus change, since this event updates the focus chain.
        if self.root_state().update_focus_chain {
            run_update_focus_chain_pass(self);
        }

        run_update_focus_pass(self, widget_state);

        if self.root_state().request_anim {
            self.state.emit_signal(RenderRootSignal::RequestAnimFrame);
        }

        // if self.root_state().needs_invert_color_mode {
        //     self.request_render_all();

        // }

        // We request a redraw if either the render tree or the accessibility
        // tree needs to be rebuilt. Usually both happen at the same time.
        // A redraw will trigger a rebuild of the accessibility tree.
        // TODO - We assume that a relayout will trigger a repaint
        if self.root_state().needs_paint
            || self.root_state().needs_accessibility
            || self.root_state().needs_layout
        {
            self.state.emit_signal(RenderRootSignal::RequestRedraw);
        }
        // requesting to repaint everything after invertion of color mode.
        if self.root_state().needs_invert_color_mode {
            self.request_render_all();

        }

        run_mutate_pass(self, widget_state);
    }

    pub(crate) fn request_render_all(&mut self) {
        fn request_render_all_in(
            mut widget: ArenaMut<'_, Box<dyn Widget>>,
            state: ArenaMut<'_, WidgetState>,
        ) {
            state.item.needs_paint = true;
            state.item.needs_accessibility = true;
            state.item.request_paint = true;
            state.item.request_accessibility = true;

            let id = state.item.id;
            recurse_on_children(
                id,
                widget.reborrow_mut(),
                state.children,
                |widget, mut state| {
                    request_render_all_in(widget, state.reborrow_mut());
                },
            );
        }
<<<<<<< HEAD
=======

>>>>>>> f5455d26
        let (root_widget, mut root_state) = self.widget_arena.get_pair_mut(self.root.id());
        request_render_all_in(root_widget, root_state.reborrow_mut());
    }

<<<<<<< HEAD

=======
>>>>>>> f5455d26
    // Checks whether the given id points to a widget that is "interactive".
    // i.e. not disabled or stashed.
    // Only interactive widgets can have text focus or pointer capture.
    pub(crate) fn is_still_interactive(&self, id: WidgetId) -> bool {
        let Some(state) = self.widget_arena.widget_states.find(id.to_raw()) else {
            return false;
        };

        !state.item.is_stashed && !state.item.is_disabled
    }

    pub(crate) fn widget_from_focus_chain(&mut self, forward: bool) -> Option<WidgetId> {
        let focused_widget = self.state.focused_widget;
        let focused_idx = focused_widget.and_then(|focused_widget| {
            self.focus_chain()
                .iter()
                // Find where the focused widget is in the focus chain
                .position(|id| id == &focused_widget)
        });

        if let Some(idx) = focused_idx {
            // Return the id that's next to it in the focus chain
            let len = self.focus_chain().len();
            let new_idx = if forward {
                (idx + 1) % len
            } else {
                (idx + len - 1) % len
            };
            Some(self.focus_chain()[new_idx])
        } else {
            // If no widget is currently focused or the
            // currently focused widget isn't in the focus chain,
            // then we'll just return the first/last entry of the chain, if any.
            if forward {
                self.focus_chain().first().copied()
            } else {
                self.focus_chain().last().copied()
            }
        }
    }

    // TODO - Store in RenderRootState
    pub(crate) fn focus_chain(&mut self) -> &[WidgetId] {
        &self.root_state().focus_chain
    }
}

impl RenderRootState {
    /// Send a signal to the runner of this app, which allows global actions to be triggered by a widget.
    pub(crate) fn emit_signal(&mut self, signal: RenderRootSignal) {
        self.signal_queue.push_back(signal);
    }
}

impl RenderRootSignal {
    pub(crate) fn new_ime_moved_signal(area: Rect) -> Self {
        RenderRootSignal::ImeMoved(
            LogicalPosition {
                x: area.origin().x,
                y: area.origin().y + area.size().height,
            },
            LogicalSize {
                width: area.size().width,
                height: area.size().height,
            },
        )
    }
}<|MERGE_RESOLUTION|>--- conflicted
+++ resolved
@@ -26,13 +26,14 @@
 use crate::passes::mutate::{mutate_widget, run_mutate_pass};
 use crate::passes::paint::root_paint;
 use crate::passes::recurse_on_children;
+use crate::passes::recurse_on_children;
 use crate::passes::update::{
     run_update_anim_pass, run_update_disabled_pass, run_update_focus_chain_pass,
     run_update_focus_pass, run_update_new_widgets_pass, run_update_pointer_pass,
     run_update_scroll_pass, run_update_stashed_pass,
 };
 use crate::text::TextBrush;
-use crate::tree_arena::{ArenaMut, TreeArena};
+use crate::tree_arena::{ArenaMut, {ArenaMut, TreeArena}};
 use crate::widget::WidgetArena;
 use crate::widget::{WidgetMut, WidgetRef, WidgetState};
 use crate::{
@@ -600,18 +601,36 @@
                 },
             );
         }
-<<<<<<< HEAD
-=======
-
->>>>>>> f5455d26
         let (root_widget, mut root_state) = self.widget_arena.get_pair_mut(self.root.id());
         request_render_all_in(root_widget, root_state.reborrow_mut());
     }
 
-<<<<<<< HEAD
-
-=======
->>>>>>> f5455d26
+
+    pub(crate) fn request_render_all(&mut self) {
+        fn request_render_all_in(
+            mut widget: ArenaMut<'_, Box<dyn Widget>>,
+            state: ArenaMut<'_, WidgetState>,
+        ) {
+            state.item.needs_paint = true;
+            state.item.needs_accessibility = true;
+            state.item.request_paint = true;
+            state.item.request_accessibility = true;
+
+            let id = state.item.id;
+            recurse_on_children(
+                id,
+                widget.reborrow_mut(),
+                state.children,
+                |widget, mut state| {
+                    request_render_all_in(widget, state.reborrow_mut());
+                },
+            );
+        }
+
+        let (root_widget, mut root_state) = self.widget_arena.get_pair_mut(self.root.id());
+        request_render_all_in(root_widget, root_state.reborrow_mut());
+    }
+
     // Checks whether the given id points to a widget that is "interactive".
     // i.e. not disabled or stashed.
     // Only interactive widgets can have text focus or pointer capture.
