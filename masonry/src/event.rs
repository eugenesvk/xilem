// Copyright 2019 the Xilem Authors and the Druid Authors
// SPDX-License-Identifier: Apache-2.0

//! Events.

use crate::dpi::{LogicalPosition, PhysicalPosition, PhysicalSize};
use crate::kurbo::Rect;
// TODO - See issue https://github.com/linebender/xilem/issues/367
use crate::WidgetId;

use std::path::PathBuf;

use winit::event::{Force, Ime, KeyEvent, Modifiers};
use winit::keyboard::ModifiersState;

// TODO - Occluded(bool) event
// TODO - winit ActivationTokenDone thing
// TODO - Suspended/Resume/NewEvents/MemoryWarning
// TODO - wtf is InnerSizeWriter?
// TODO - Move AnimFrame to Lifecycle
// TODO - switch anim frames to being about age / an absolute timestamp
// instead of time elapsed.
// (this will help in cases where we want to skip anim frames)
#[derive(Debug, Clone)]
pub enum WindowEvent {
    Rescale(f64),
    Resize(PhysicalSize<u32>),
    AnimFrame,
    RebuildAccessTree,
}

/// An indicator of which pointer button was pressed.
#[derive(PartialEq, Eq, Clone, Copy, Debug, Hash)]
#[repr(u8)]
pub enum PointerButton {
    /// No mouse button.
    None,
    /// Primary button, commonly the left mouse button, touch contact, pen contact.
    Primary,
    /// Secondary button, commonly the right mouse button, pen barrel button.
    Secondary,
    /// Auxiliary button, commonly the middle mouse button.
    Auxiliary,
    /// X1 (back) Mouse.
    X1,
    /// X2 (forward) Mouse.
    X2,
    /// Other mouse button. This isn't fleshed out yet.
    Other,
}

/// A set of [`PointerButton`]s.
#[derive(PartialEq, Eq, Clone, Copy, Default)]
pub struct PointerButtons(u8);

fn button_bit(button: PointerButton) -> u8 {
    match button {
        PointerButton::None => 0,
        PointerButton::Primary => 0b1,
        PointerButton::Secondary => 0b10,
        PointerButton::Auxiliary => 0b100,
        PointerButton::X1 => 0b1000,
        PointerButton::X2 => 0b10000,
        // TODO: When we properly do `Other`, this changes
        PointerButton::Other => 0b100000,
    }
}

impl PointerButtons {
    /// Create a new empty set.
    #[inline]
    pub fn new() -> PointerButtons {
        PointerButtons(0)
    }

    /// Add the `button` to the set.
    #[inline]
    pub fn insert(&mut self, button: PointerButton) {
        self.0 |= button_bit(button);
    }

    /// Remove the `button` from the set.
    #[inline]
    pub fn remove(&mut self, button: PointerButton) {
        self.0 &= !button_bit(button);
    }

    /// Returns `true` if the `button` is in the set.
    #[inline]
    pub fn contains(self, button: PointerButton) -> bool {
        (self.0 & button_bit(button)) != 0
    }

    /// Returns `true` if the set is empty.
    #[inline]
    pub fn is_empty(self) -> bool {
        self.0 == 0
    }

    /// Returns `true` if all the `buttons` are in the set.
    #[inline]
    pub fn contains_all(self, buttons: PointerButtons) -> bool {
        self.0 & buttons.0 == buttons.0
    }

    /// Adds all the `buttons` to the set.
    pub fn extend(&mut self, buttons: PointerButtons) {
        self.0 |= buttons.0;
    }

    /// Clear the set.
    #[inline]
    pub fn clear(&mut self) {
        self.0 = 0;
    }

    /// Count the number of pressed buttons in the set.
    #[inline]
    pub fn count(self) -> u32 {
        self.0.count_ones()
    }
}

impl std::fmt::Debug for PointerButtons {
    fn fmt(&self, f: &mut std::fmt::Formatter) -> std::fmt::Result {
        let mut tuple = f.debug_tuple("PointerButtons");
        if self.contains(PointerButton::Primary) {
            tuple.field(&"Primary");
        }
        if self.contains(PointerButton::Secondary) {
            tuple.field(&"Secondary");
        }
        if self.contains(PointerButton::Auxiliary) {
            tuple.field(&"Auxiliary");
        }
        if self.contains(PointerButton::X1) {
            tuple.field(&"X1");
        }
        if self.contains(PointerButton::X2) {
            tuple.field(&"X2");
        }
        if self.contains(PointerButton::Other) {
            tuple.field(&"Other");
        }
        tuple.finish()
    }
}

impl std::fmt::Binary for PointerButtons {
    fn fmt(&self, f: &mut std::fmt::Formatter) -> std::fmt::Result {
        std::fmt::Binary::fmt(&self.0, f)
    }
}

impl std::ops::BitOr for PointerButton {
    type Output = PointerButtons;

    fn bitor(self, rhs: Self) -> Self::Output {
        PointerButtons(button_bit(self) | button_bit(rhs))
    }
}

impl std::ops::BitOr<PointerButton> for PointerButtons {
    type Output = Self;

    fn bitor(self, rhs: PointerButton) -> Self {
        Self(self.0 | button_bit(rhs))
    }
}

impl std::ops::BitOrAssign<PointerButton> for PointerButtons {
    fn bitor_assign(&mut self, rhs: PointerButton) {
        self.0 |= button_bit(rhs);
    }
}

impl From<PointerButton> for PointerButtons {
    fn from(button: PointerButton) -> Self {
        Self(button_bit(button))
    }
}

// TODO - How can RenderRoot express "I started a drag-and-drop op"?
// TODO - Touchpad, Touch, AxisMotion
// TODO - How to handle CursorEntered?
// Note to self: Events like "pointerenter", "pointerleave" are handled differently at the Widget level. But that's weird because WidgetPod can distribute them. Need to think about this again.
#[derive(Debug, Clone)]
pub enum PointerEvent {
    PointerDown(PointerButton, PointerState),
    PointerUp(PointerButton, PointerState),
    PointerMove(PointerState),
    PointerEnter(PointerState),
    PointerLeave(PointerState),
    MouseWheel(LogicalPosition<f64>, PointerState),
    HoverFile(PathBuf, PointerState),
    DropFile(PathBuf, PointerState),
    HoverFileCancel(PointerState),
    Pinch(f64, PointerState),
}

// TODO - Clipboard Paste?
// TODO skip is_synthetic=true events
#[derive(Debug, Clone)]
pub enum TextEvent {
    KeyboardKey(KeyEvent, ModifiersState),
    Ime(Ime),
    ModifierChange(ModifiersState),
    // TODO - Document difference with Lifecycle focus change
    FocusChange(bool),
}

#[derive(Debug, Clone)]
pub struct AccessEvent {
    // TODO - Split out widget id from AccessEvent
    pub target: WidgetId,
    pub action: accesskit::Action,
    pub data: Option<accesskit::ActionData>,
}

#[derive(Debug, Clone)]
pub struct PointerState {
    // TODO
    // pub device_id: DeviceId,
    pub physical_position: PhysicalPosition<f64>,
    pub position: LogicalPosition<f64>,
    pub buttons: PointerButtons,
    pub mods: Modifiers,
    pub count: u8,
    pub focus: bool,
    pub force: Option<Force>,
}

#[derive(Debug, Clone)]
pub enum WindowTheme {
    Light,
    Dark,
}

/// Application life cycle events.
///
/// Unlike [`Event`]s, [`LifeCycle`] events are generated by Masonry, and
/// may occur at different times during a given pass of the event loop. The
/// [`LifeCycle::WidgetAdded`] event, for instance, may occur when the app
/// first launches (during the handling of [`Event::WindowConnected`]) or it
/// may occur during an [`on_event`](crate::Widget::on_event) pass, if some
/// widget has been added then.
#[non_exhaustive]
#[derive(Debug, Clone)]
pub enum LifeCycle {
    /// Sent to a `Widget` when it is added to the widget tree. This should be
    /// the first message that each widget receives.
    ///
    /// Widgets should handle this event in order to do any initial setup.
    ///
    /// In addition to setup, this event is also used by the framework to
    /// track certain types of important widget state.
    ///
    /// ## Registering children
    ///
    /// Container widgets (widgets which use [`WidgetPod`](crate::WidgetPod) to
    /// manage children) must ensure that this event is forwarded to those children.
    /// The [`WidgetPod`](crate::WidgetPod) itself will handle registering those
    /// children with the system; this is required for things like correct routing
    /// of events.
    WidgetAdded,

    /// Called at the beginning of a new animation frame.
    ///
    /// On the first frame when transitioning from idle to animating, `interval`
    /// will be 0. (This logic is presently per-window but might change to
    /// per-widget to make it more consistent). Otherwise it is in nanoseconds.
    ///
    /// The `paint` method will be called shortly after this event is finished.
    /// As a result, you should try to avoid doing anything computationally
    /// intensive in response to an `AnimFrame` event: it might make the app miss
    /// the monitor's refresh, causing lag or jerky animations.
    AnimFrame(u64),

    /// Called when the Disabled state of the widget is changed.
    ///
    /// To check if a widget is disabled, see [`is_disabled`].
    ///
    /// To change a widget's disabled state, see [`set_disabled`].
    ///
    /// [`is_disabled`]: crate::EventCtx::is_disabled
    /// [`set_disabled`]: crate::EventCtx::set_disabled
    DisabledChanged(bool),

    // TODO - Link to tutorial doc.
    /// Called when the Stashed state of the widget is changed.
    ///
    /// To check if a widget is stashed, see [`is_stashed`].
    ///
    /// To change a widget's stashed state, see [`set_stashed`].
    ///
    /// [`is_stashed`]: crate::EventCtx::is_stashed
    /// [`set_stashed`]: crate::EventCtx::set_stashed
    StashedChanged(bool),
    /// Called when the widget tree changes and Masonry wants to rebuild the
    /// Focus-chain.
    ///
    /// It is the only place from which [`register_for_focus`] should be called.
    /// By doing so the widget can get focused by other widgets using [`focus_next`] or [`focus_prev`].
    ///
    /// [`register_for_focus`]: crate::LifeCycleCtx::register_for_focus
    /// [`focus_next`]: crate::EventCtx::focus_next
    /// [`focus_prev`]: crate::EventCtx::focus_prev
    BuildFocusChain,

    /// Called when a child widgets uses
    /// [`EventCtx::request_pan_to_this`](crate::EventCtx::request_pan_to_this).
    RequestPanToChild(Rect),
}

/// Event indicating status changes within the widget hierarchy.
#[non_exhaustive]
#[derive(Debug, Clone)]
pub enum StatusChange {
    /// Called when the "hovered" status changes.
    ///
    /// This will always be called _before_ the event that triggered it; that is,
    /// when the mouse moves over a widget, that widget will receive
    /// `StatusChange::HoveredChanged` before it receives `Event::MouseMove`.
    ///
<<<<<<< HEAD
    /// See [`hovered`](crate::EventCtx::hovered) for
    /// discussion about the hot status.
=======
    /// See [`is_hovered`](crate::EventCtx::is_hovered) for
    /// discussion about the hovered status.
>>>>>>> f5455d26
    HoveredChanged(bool),

    /// Called when the focus status changes.
    ///
    /// This will always be called immediately after a new widget gains focus.
    /// The newly focused widget will receive this with `true` and the widget
    /// that lost focus will receive this with `false`.
    ///
    /// See [`EventCtx::is_focused`] for more information about focus.
    ///
    /// [`EventCtx::is_focused`]: crate::EventCtx::is_focused
    FocusChanged(bool),

    /// Called when a widget becomes or no longer is parent of a focused widget.
    ChildFocusChanged(bool),
}

impl PointerEvent {
    pub fn new_pointer_leave() -> Self {
        // TODO - The fact we're creating so many dummy values might be
        // a sign we should refactor that struct
        let pointer_state = PointerState {
            physical_position: Default::default(),
            position: Default::default(),
            buttons: Default::default(),
            mods: Default::default(),
            count: 0,
            focus: false,
            force: None,
        };
        PointerEvent::PointerLeave(pointer_state)
    }

    pub fn pointer_state(&self) -> &PointerState {
        match self {
            PointerEvent::PointerDown(_, state)
            | PointerEvent::PointerUp(_, state)
            | PointerEvent::PointerMove(state)
            | PointerEvent::PointerEnter(state)
            | PointerEvent::PointerLeave(state)
            | PointerEvent::MouseWheel(_, state)
            | PointerEvent::HoverFile(_, state)
            | PointerEvent::DropFile(_, state)
            | PointerEvent::HoverFileCancel(state)
            | PointerEvent::Pinch(_, state) => state,
        }
    }

    pub fn position(&self) -> Option<LogicalPosition<f64>> {
        match self {
            PointerEvent::PointerLeave(_) | PointerEvent::HoverFileCancel(_) => None,
            _ => Some(self.pointer_state().position),
        }
    }

    pub fn short_name(&self) -> &'static str {
        match self {
            PointerEvent::PointerDown(_, _) => "PointerDown",
            PointerEvent::PointerUp(_, _) => "PointerUp",
            PointerEvent::PointerMove(_) => "PointerMove",
            PointerEvent::PointerEnter(_) => "PointerEnter",
            PointerEvent::PointerLeave(_) => "PointerLeave",
            PointerEvent::MouseWheel(_, _) => "MouseWheel",
            PointerEvent::HoverFile(_, _) => "HoverFile",
            PointerEvent::DropFile(_, _) => "DropFile",
            PointerEvent::HoverFileCancel(_) => "HoverFileCancel",
            PointerEvent::Pinch(_, _) => "Pinch",
        }
    }

    pub fn is_high_density(&self) -> bool {
        match self {
            PointerEvent::PointerDown(_, _) => false,
            PointerEvent::PointerUp(_, _) => false,
            PointerEvent::PointerMove(_) => true,
            PointerEvent::PointerEnter(_) => false,
            PointerEvent::PointerLeave(_) => false,
            PointerEvent::MouseWheel(_, _) => true,
            PointerEvent::HoverFile(_, _) => true,
            PointerEvent::DropFile(_, _) => false,
            PointerEvent::HoverFileCancel(_) => false,
            PointerEvent::Pinch(_, _) => true,
        }
    }
}

impl TextEvent {
    pub fn short_name(&self) -> &'static str {
        match self {
            TextEvent::KeyboardKey(_, _) => "KeyboardKey",
            TextEvent::Ime(Ime::Disabled) => "Ime::Disabled",
            TextEvent::Ime(Ime::Enabled) => "Ime::Enabled",
            TextEvent::Ime(Ime::Commit(_)) => "Ime::Commit",
            TextEvent::Ime(Ime::Preedit(s, _)) if s.is_empty() => "Ime::Preedit(\"\")",
            TextEvent::Ime(Ime::Preedit(_, _)) => "Ime::Preedit",
            TextEvent::ModifierChange(_) => "ModifierChange",
            TextEvent::FocusChange(_) => "FocusChange",
        }
    }

    pub fn is_high_density(&self) -> bool {
        match self {
            TextEvent::KeyboardKey(event, _) => event.repeat,
            TextEvent::Ime(_) => false,
            // Basically every mouse click/scroll event seems to produce a modifier change event.
            TextEvent::ModifierChange(_) => true,
            TextEvent::FocusChange(_) => false,
        }
    }
}

impl AccessEvent {
    pub fn short_name(&self) -> &'static str {
        match self.action {
            accesskit::Action::Default => "Default",
            accesskit::Action::Focus => "Focus",
            accesskit::Action::Blur => "Blur",
            accesskit::Action::Collapse => "Collapse",
            accesskit::Action::Expand => "Expand",
            accesskit::Action::CustomAction => "CustomAction",
            accesskit::Action::Decrement => "Decrement",
            accesskit::Action::Increment => "Increment",
            accesskit::Action::HideTooltip => "HideTooltip",
            accesskit::Action::ShowTooltip => "ShowTooltip",
            accesskit::Action::ReplaceSelectedText => "ReplaceSelectedText",
            accesskit::Action::ScrollBackward => "ScrollBackward",
            accesskit::Action::ScrollDown => "ScrollDown",
            accesskit::Action::ScrollForward => "ScrollForward",
            accesskit::Action::ScrollLeft => "ScrollLeft",
            accesskit::Action::ScrollRight => "ScrollRight",
            accesskit::Action::ScrollUp => "ScrollUp",
            accesskit::Action::ScrollIntoView => "ScrollIntoView",
            accesskit::Action::ScrollToPoint => "ScrollToPoint",
            accesskit::Action::SetScrollOffset => "SetScrollOffset",
            accesskit::Action::SetTextSelection => "SetTextSelection",
            accesskit::Action::SetSequentialFocusNavigationStartingPoint => {
                "SetSequentialFocusNavigationStartingPoint"
            }
            accesskit::Action::SetValue => "SetValue",
            accesskit::Action::ShowContextMenu => "ShowContextMenu",
        }
    }
}

impl PointerState {
    pub fn empty() -> Self {
        #[cfg(FALSE)]
        #[allow(unsafe_code)]
        // SAFETY: Uuuuh, unclear. Winit says the dummy id should only be used in
        // tests and should never be passed to winit. In principle, we're never
        // passing this id to winit, but it's still visible to custom widgets which
        // might do so if they tried really hard.
        // It would be a lot better if winit could just make this constructor safe.
        let device_id = unsafe { DeviceId::dummy() };

        PointerState {
            physical_position: PhysicalPosition::new(0.0, 0.0),
            position: LogicalPosition::new(0.0, 0.0),
            buttons: Default::default(),
            mods: Default::default(),
            count: 0,
            focus: false,
            force: None,
        }
    }
}

impl LifeCycle {
    // TODO - link this to documentation of stashed widgets - See issue https://github.com/linebender/xilem/issues/372
    /// Whether this event should be sent to widgets which are currently not visible and not
    /// accessible.
    ///
    /// If a widget changes which children are `hidden` it must call [`children_changed`].
    /// For a more detailed explanation of the `hidden` state, see [`Event::should_propagate_to_hidden`].
    ///
    /// [`children_changed`]: crate::EventCtx::children_changed
    /// [`Event::should_propagate_to_hidden`]: Event::should_propagate_to_hidden
    pub fn should_propagate_to_hidden(&self) -> bool {
        match self {
            LifeCycle::WidgetAdded => true,
            LifeCycle::AnimFrame(_) => true,
            LifeCycle::DisabledChanged(_) => true,
            LifeCycle::StashedChanged(_) => true,
            LifeCycle::BuildFocusChain => false,
            LifeCycle::RequestPanToChild(_) => false,
        }
    }

    /// Short name, for debug logging.
    ///
    /// Essentially returns the enum variant name.
    pub fn short_name(&self) -> &str {
        match self {
            LifeCycle::WidgetAdded => "WidgetAdded",
            LifeCycle::AnimFrame(_) => "AnimFrame",
            LifeCycle::DisabledChanged(_) => "DisabledChanged",
            LifeCycle::StashedChanged(_) => "StashedChanged",
            LifeCycle::BuildFocusChain => "BuildFocusChain",
            LifeCycle::RequestPanToChild(_) => "RequestPanToChild",
        }
    }
}<|MERGE_RESOLUTION|>--- conflicted
+++ resolved
@@ -322,13 +322,8 @@
     /// when the mouse moves over a widget, that widget will receive
     /// `StatusChange::HoveredChanged` before it receives `Event::MouseMove`.
     ///
-<<<<<<< HEAD
     /// See [`hovered`](crate::EventCtx::hovered) for
     /// discussion about the hot status.
-=======
-    /// See [`is_hovered`](crate::EventCtx::is_hovered) for
-    /// discussion about the hovered status.
->>>>>>> f5455d26
     HoveredChanged(bool),
 
     /// Called when the focus status changes.
