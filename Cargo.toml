[workspace]
resolver = "2"
members = [
    "xilem",
    "xilem_core",
    "masonry",
    "xilem_colors",

    "xilem_web",
    "xilem_web/web_examples/counter",
    "xilem_web/web_examples/counter_custom_element",
    "xilem_web/web_examples/elm",
    "xilem_web/web_examples/fetch",
    "xilem_web/web_examples/todomvc",
    "xilem_web/web_examples/mathml_svg",
    "xilem_web/web_examples/raw_dom_access",
    "xilem_web/web_examples/spawn_tasks",
    "xilem_web/web_examples/svgtoy",
]

[workspace.package]
edition = "2021"
# Keep in sync with RUST_MIN_VER in .github/workflows/ci.yml, with the relevant README.md files.
rust-version = "1.79"
license = "Apache-2.0"
repository = "https://github.com/linebender/xilem"
homepage = "https://xilem.dev/"

[workspace.lints]
rust.unexpected_cfgs = { level = "warn", check-cfg = [
    'cfg(FALSE)',
    'cfg(tarpaulin_include)',
] }
# unsafe code is not allowed in Xilem or Masonry
# We would like to set this to `forbid`, but we have to use `deny` because `android_activity` 
# requires us to use the unsafe `#[no_mangle]` attribute
# (And cargo doesn't let us have platform specific lints here)
rust.unsafe_code = "deny"

rust.keyword_idents_2024 = "forbid"
rust.non_ascii_idents = "forbid"
rust.unsafe_op_in_unsafe_fn = "forbid"
rust.non_local_definitions = "forbid"

rust.unused_lifetimes = "warn"
rust.unit_bindings = "warn"
rust.unused_import_braces = "warn"
rust.trivial_numeric_casts = "warn"
rust.unused_macro_rules = "warn"
rust.variant_size_differences = "warn"

clippy.allow_attributes_without_reason = "warn"
clippy.collection_is_never_read = "warn"
clippy.debug_assert_with_mut_call = "warn"
clippy.doc_markdown = "warn"
clippy.fn_to_numeric_cast_any = "forbid"
clippy.infinite_loop = "warn"
clippy.large_include_file = "warn"
clippy.large_stack_arrays = "warn"
clippy.mismatching_type_param_order = "warn"
clippy.missing_fields_in_debug = "warn"
clippy.same_functions_in_if_condition = "warn"
clippy.semicolon_if_nothing_returned = "warn"
clippy.should_panic_without_expect = "warn"
clippy.unseparated_literal_suffix = "warn"

# Follow-ups for their own PRs, too noisy to go in lint group PR

# rust.let_underscore_drop = "warn"
# rust.missing_debug_implementations = "warn"
# rust.unused_qualifications = "warn"
# rust.single_use_lifetimes = "warn"
# clippy.exhaustive_enums = "warn"
# clippy.dbg_macro = "warn"
# clippy.match_same_arms = "warn"
# clippy.cast_possible_truncation = "warn"
# clippy.missing_assert_message = "warn"
# clippy.return_self_not_must_use = "warn"
# clippy.wildcard_imports = "warn"
# rust.elided_lifetimes_in_paths = "warn"
# clippy.use_self = "warn"

# Aspirational lints, not enabled for one reason or another

# rust.missing_docs = "warn" # We have many as-yet undocumented items
# rust.unreachable_pub = "warn" # Potentially controversial code style
# rust.unnameable_types = "warn" # Requires lint_reasons rustc feature for exceptions
# clippy.todo = "warn" # We have a lot of "real" todos
# clippy.missing_errors_doc = "warn" # Can be quite noisy?
# clippy.missing_panics_doc = "warn" # Can be quite noisy?
# clippy.partial_pub_fields = "warn" # Potentially controversial code style
# clippy.shadow_unrelated = "warn" # Potentially controversial code style

# This catches duplicated dependencies in the tree, which we don't have much control over
# We should use cargo deny for this, anyway
# clippy.cargo = "warn"

# Lints which we still set in individual crates lib.rs
# False positives with example targets - https://github.com/rust-lang/rust/issues/57274
# rust.unused_crate_dependencies = "warn"
# Examples often do want to print
# clippy.print_stdout = "warn"
# clippy.print_stderr = "warn"

[workspace.dependencies]
<<<<<<< HEAD
xilem_colors = { version = "0.1.0", path = "xilem_colors" }
xilem_web_core = { version = "0.1.0", path = "xilem_web/xilem_web_core" }
=======
>>>>>>> 1fe790ab
masonry = { version = "0.2.0", path = "masonry" }
xilem_core = { version = "0.1.0", path = "xilem_core" }
vello = "0.2.1"
wgpu = "0.20.1"
kurbo = "0.11.0"
parley = "0.1.0"
peniko = "0.1.1"
winit = "0.30.4"
tracing = { version = "0.1.40", default-features = false }
smallvec = "1.13.2"
dpi = "0.1.1"
image = { version = "0.25.2", default-features = false }
web-time = "1.1.0"
bitflags = "2.6.0"
accesskit = "0.16.0"
accesskit_winit = "0.22.0"
nv-flip = "0.1.2"
time = "0.3.36"<|MERGE_RESOLUTION|>--- conflicted
+++ resolved
@@ -103,11 +103,7 @@
 # clippy.print_stderr = "warn"
 
 [workspace.dependencies]
-<<<<<<< HEAD
 xilem_colors = { version = "0.1.0", path = "xilem_colors" }
-xilem_web_core = { version = "0.1.0", path = "xilem_web/xilem_web_core" }
-=======
->>>>>>> 1fe790ab
 masonry = { version = "0.2.0", path = "masonry" }
 xilem_core = { version = "0.1.0", path = "xilem_core" }
 vello = "0.2.1"
